<<<<<<< HEAD
## [![Group 403 (1)](https://github.com/ChatFAQ/ChatFAQ/assets/127191313/445f5cf9-c557-4529-9d94-a61839d3bb83)](https://www.chatfaq.io/) - The GPT alternative Open Source chatbot!

**ChatFAQ** is an open-source comprehensive platform for creating a wide variety of chatbots: 
- generic ones, 
- business-trained, 
- or even capable of redirecting requests to human operators. 

**ChatFAQ** is a solution that:
- converts FAQ content into interactive chatbots
- using **open source large language models**,
- providing flexibility and **costs-effectiveness**.
=======
## [![Group 403 (1)](https://github.com/ChatFAQ/ChatFAQ/assets/127191313/445f5cf9-c557-4529-9d94-a61839d3bb83)](https://www.chatfaq.io/) - An Open Source LLM ecosystem for your business needs

**ChatFAQ** is an open-source comprehensive platform for creating a wide variety of chatbots:
- generic ones,
- business-trained,
- or even capable of redirecting requests to human operators.

**ChatFAQ** is a solution that:
- Converts FAQ content into interactive chatbots
- Uses **open source large language models**,
- Provide flexibility and **costs-effectiveness**.
>>>>>>> 4319638f

It includes a **specialized NLP/NLG engine** and customized chat widgets,
ensuring a tailored experience for users and avoiding vendor lock-in.

<<<<<<< HEAD

https://github.com/ChatFAQ/ChatFAQ/assets/127191313/7927f51f-d7ac-40e5-b4d0-62081742de4f


The solution comprises three main components although only one (the back-end) is required to be installed:

- [Back-end](back/README.md): This is ChatFAQ's core component, the orchestrator of ChatGPT. It manages client-to-messaging platform connections, session storage, datasets and models registration, FSM registration, FSM executions (intended only for simple FSMs), etc...


- [SDK](sdk/README.md): For those chatbots with complex FSM behaviours, you will probably want to run them on a separate process, that is what for the SDK is made for. Its primary function is to execute the FSM's computations (transition's conditions and states) by running Remote Procedure Call (RPC) server that listen to the back-end requests.


- [Widget](widget/README.md): We built for you a custom front-end solution just so you can talk with your chatbot from the browser using an app you own. Although you can also connect any other message platform as such WhatsApp, Telegram, Signal, Facebook messenger, etc... ChatFAQ supports them all and if it doesn't it can easily be extended to do so.

There also is a CLI tool to help interfacing with the back-end server.

- [CLI](cli/README.md): is a command-line interface to the back-end server. It connects to it and allows you to do anything the back-end server can do but from the confort of your terminal.

### Visit Our Website
For more information about ChatFAQ and any additional needs, feel free to visit our website.

Simply go to [www.chatfaq.io](https://www.chatfaq.io/) to learn more!

![logo_redes](https://uploads-ssl.webflow.com/649164df52b043f1d5307b14/64a2c8b1643f13e58e9c0fd0_redes-p-500.webp)
=======
https://github.com/ChatFAQ/ChatFAQ/assets/127191313/7927f51f-d7ac-40e5-b4d0-62081742de4f

### Documentation

The official documentation is hosted on [Read the Docs](https://chatfaq.readthedocs.io/en/latest/).

### Visit Us!

For more information about ChatFAQ and any additional needs, feel free to visit our [website](https://www.chatfaq.io/)

<img src="https://assets-global.website-files.com/6257adef93867e50d84d30e2/636e0a6918e57475a843f59f_icon_clyde_black_RGB.svg" alt="logo_discord" width="25"/>Or chat with us on [Discord](https://discord.gg/szXJkRXS) for any requests or inquiries about this repository.


<div align="center">
  <img src="https://uploads-ssl.webflow.com/649164df52b043f1d5307b14/64a2c8b1643f13e58e9c0fd0_redes-p-500.webp" alt="logo_redes">
</div>
>>>>>>> 4319638f
<|MERGE_RESOLUTION|>--- conflicted
+++ resolved
@@ -1,16 +1,3 @@
-<<<<<<< HEAD
-## [![Group 403 (1)](https://github.com/ChatFAQ/ChatFAQ/assets/127191313/445f5cf9-c557-4529-9d94-a61839d3bb83)](https://www.chatfaq.io/) - The GPT alternative Open Source chatbot!
-
-**ChatFAQ** is an open-source comprehensive platform for creating a wide variety of chatbots: 
-- generic ones, 
-- business-trained, 
-- or even capable of redirecting requests to human operators. 
-
-**ChatFAQ** is a solution that:
-- converts FAQ content into interactive chatbots
-- using **open source large language models**,
-- providing flexibility and **costs-effectiveness**.
-=======
 ## [![Group 403 (1)](https://github.com/ChatFAQ/ChatFAQ/assets/127191313/445f5cf9-c557-4529-9d94-a61839d3bb83)](https://www.chatfaq.io/) - An Open Source LLM ecosystem for your business needs
 
 **ChatFAQ** is an open-source comprehensive platform for creating a wide variety of chatbots:
@@ -22,37 +9,10 @@
 - Converts FAQ content into interactive chatbots
 - Uses **open source large language models**,
 - Provide flexibility and **costs-effectiveness**.
->>>>>>> 4319638f
 
 It includes a **specialized NLP/NLG engine** and customized chat widgets,
 ensuring a tailored experience for users and avoiding vendor lock-in.
 
-<<<<<<< HEAD
-
-https://github.com/ChatFAQ/ChatFAQ/assets/127191313/7927f51f-d7ac-40e5-b4d0-62081742de4f
-
-
-The solution comprises three main components although only one (the back-end) is required to be installed:
-
-- [Back-end](back/README.md): This is ChatFAQ's core component, the orchestrator of ChatGPT. It manages client-to-messaging platform connections, session storage, datasets and models registration, FSM registration, FSM executions (intended only for simple FSMs), etc...
-
-
-- [SDK](sdk/README.md): For those chatbots with complex FSM behaviours, you will probably want to run them on a separate process, that is what for the SDK is made for. Its primary function is to execute the FSM's computations (transition's conditions and states) by running Remote Procedure Call (RPC) server that listen to the back-end requests.
-
-
-- [Widget](widget/README.md): We built for you a custom front-end solution just so you can talk with your chatbot from the browser using an app you own. Although you can also connect any other message platform as such WhatsApp, Telegram, Signal, Facebook messenger, etc... ChatFAQ supports them all and if it doesn't it can easily be extended to do so.
-
-There also is a CLI tool to help interfacing with the back-end server.
-
-- [CLI](cli/README.md): is a command-line interface to the back-end server. It connects to it and allows you to do anything the back-end server can do but from the confort of your terminal.
-
-### Visit Our Website
-For more information about ChatFAQ and any additional needs, feel free to visit our website.
-
-Simply go to [www.chatfaq.io](https://www.chatfaq.io/) to learn more!
-
-![logo_redes](https://uploads-ssl.webflow.com/649164df52b043f1d5307b14/64a2c8b1643f13e58e9c0fd0_redes-p-500.webp)
-=======
 https://github.com/ChatFAQ/ChatFAQ/assets/127191313/7927f51f-d7ac-40e5-b4d0-62081742de4f
 
 ### Documentation
@@ -68,5 +28,4 @@
 
 <div align="center">
   <img src="https://uploads-ssl.webflow.com/649164df52b043f1d5307b14/64a2c8b1643f13e58e9c0fd0_redes-p-500.webp" alt="logo_redes">
-</div>
->>>>>>> 4319638f
+</div>
from chatfaq_sdk import ChatFAQSDK
from chatfaq_sdk.fsm import FSMDefinition, State, Transition
from chatfaq_sdk.layers import Message
from chatfaq_sdk.clients import llm_request
from chatfaq_sdk.conditions import Condition
from .prompts import travel_place_q, collect_place_p, collect_budget_p, confirm_search
from .prompts import confirm_default_place, confirm_selected_place
from .places import place_catalog, recommended_place
from pydantic import BaseModel, Field
import json


class SubmitBudget(BaseModel):
    budget: str = Field(
        ...,
        title="Budget",
        description="The user's budget for their planned holiday."
    )


async def send_places(sdk: ChatFAQSDK, ctx: dict):
<<<<<<< HEAD
    # yield Text(
    #     f"Bonjour, où veux-tu partir pour tes prochaines vacances ?", allow_feedback=False
=======
    # yield Message(
    #     "Hi, let’s find a great destination for your next trip", allow_feedback=False
>>>>>>> ea140632
    # )

    state = ctx["state"] if ctx["state"] else {}
    places = state["places"] if "places" in state else place_catalog

    response = ""
    generator = llm_request(
        sdk,
        "gpt-4o",
        use_conversation_context=False,
        conversation_id=ctx["conversation_id"],
        bot_channel_name=ctx["bot_channel_name"],
        messages=[
            {
                "role": "user",
                "content": travel_place_q.format(PLACES_LIST=", ".join(places)),
            }
        ],
    )
    async for chunk in generator:
        response += chunk["content"]

    response = response.split("<question>")[1].split("</question>")[0].strip()
    yield Message(response, allow_feedback=False)

<<<<<<< HEAD
=======
    # yield Message("To continue, please provide a description of your ideal travel experience", allow_feedback=False)

>>>>>>> ea140632

async def collect_place(sdk: ChatFAQSDK, ctx: dict):
    places = ctx["state"]["places"] if "places" in ctx["state"] else place_catalog
    user_response = ctx["conv_mml"][-1]["stack"][0]["payload"]

    class SubmitPlace(BaseModel):
        place: str = Field(
            ...,
            title="Place",
            description=f"The place that most closely matches the description between {', '.join(places)}",
        )

    generator = llm_request(
        sdk,
        "gpt-4o",
        use_conversation_context=True,
        conversation_id=ctx["conversation_id"],
        bot_channel_name=ctx["bot_channel_name"],
        tools=[SubmitPlace],
        tool_choice="SubmitPlace",
        messages=[
            {
                "role": "system",
                "content": collect_place_p.format(PLACES=", ".join(places)),
            },
            {
                "role": "user",
                "content": user_response,
            },
        ],
    )

    place = None
    async for place in generator:
        args = place['tool_use'][0]['args']
        args = json.loads(args)
        place = args['place']

<<<<<<< HEAD
    print("Place: ", place)

    if place == "whatever":
        # If we couldn't determine the place from the user response, we make our recommendation
        prompt = confirm_default_place.format(user_response=user_response, default_place=recommended_place)
    else:
        # We confirm his choice
        prompt = confirm_selected_place.format(user_response=user_response, place=place)

    clarification_generator = llm_request(
        sdk,
        "gpt-4o",
        use_conversation_context=True,
        conversation_id=ctx["conversation_id"],
        bot_channel_name=ctx["bot_channel_name"],
        messages=[
            {
                "role": "system",
                "content": prompt
            }
        ],
    )

    clarification_response = ""
    async for chunk in clarification_generator:
        clarification_response += chunk["model_response"]

    yield Text(clarification_response, allow_feedback=False, state={"place": place})
=======
    yield Message(f"Great! Then {place} is the best destination. What budget are you willing to go?", allow_feedback=False, state=state)
>>>>>>> ea140632


async def collect_budget(sdk: ChatFAQSDK, ctx: dict):
    user_budget = ctx["conv_mml"][-1]["stack"][0]["payload"]["content"]
    state = ctx["state"]

    generator = llm_request(
        sdk,
        "gpt-4o",
        use_conversation_context=False,
        conversation_id=ctx["conversation_id"],
        bot_channel_name=ctx["bot_channel_name"],
        tools=[SubmitBudget],
        tool_choice="SubmitBudget",
        messages=[
            {
                "role": "system",
                "content": collect_budget_p.format(USER_INPUT=user_budget),
            }
        ],
    )

    budget = None
    async for budget in generator:
        args = budget['tool_use'][0]['args']
        args = json.loads(args)
        budget = args['budget']

    state["budget"] = budget
<<<<<<< HEAD
    place = state['place']
    budget_collect_generator = llm_request(
        sdk,
        "gpt-4o",
        use_conversation_context=False,
        conversation_id=ctx["conversation_id"],
        bot_channel_name=ctx["bot_channel_name"],
        messages=[
            {
                "role": "system",
                "content": confirm_search.format(place=place, budget=budget),
            }
        ],
    )

    confirmation_response = ""
    async for chunk in budget_collect_generator:
        confirmation_response += chunk["model_response"]

    confirmation_response += "..."
    yield Text(confirmation_response, allow_feedback=False, state={"place": place, "budget": budget})

=======
        
    yield Message(f"Great. Let me find vacations in {state['place']} with budget {budget}", allow_feedback=False, state=state)
    
>>>>>>> ea140632

greeting_state = State(name="Greeting", events=[send_places], initial=True)

collect_place_state = State(name="CollectPlace", events=[collect_place])

collect_budget_state = State(name="CollectBudget", events=[collect_budget])

_to_collect_place = Transition(
    source=greeting_state,
    dest=collect_place_state,
)

_to_collect_budget = Transition(
    source=collect_place_state,
    dest=collect_budget_state,
)

fsm_definition = FSMDefinition(
    states=[greeting_state, collect_place_state, collect_budget_state],
    transitions=[_to_collect_place, _to_collect_budget]
)<|MERGE_RESOLUTION|>--- conflicted
+++ resolved
@@ -2,12 +2,12 @@
 from chatfaq_sdk.fsm import FSMDefinition, State, Transition
 from chatfaq_sdk.layers import Message
 from chatfaq_sdk.clients import llm_request
-from chatfaq_sdk.conditions import Condition
-from .prompts import travel_place_q, collect_place_p, collect_budget_p, confirm_search
-from .prompts import confirm_default_place, confirm_selected_place
-from .places import place_catalog, recommended_place
+from .prompts import travel_place_q, collect_place_p, collect_budget_p
 from pydantic import BaseModel, Field
 import json
+
+
+DEFAULT_PLACES = ["Madrid", "Paris", "Rome"]
 
 
 class SubmitBudget(BaseModel):
@@ -19,18 +19,15 @@
 
 
 async def send_places(sdk: ChatFAQSDK, ctx: dict):
-<<<<<<< HEAD
-    # yield Text(
-    #     f"Bonjour, où veux-tu partir pour tes prochaines vacances ?", allow_feedback=False
-=======
     # yield Message(
     #     "Hi, let’s find a great destination for your next trip", allow_feedback=False
->>>>>>> ea140632
     # )
 
     state = ctx["state"] if ctx["state"] else {}
-    places = state["places"] if "places" in state else place_catalog
+    places = state["places"] if "places" in state else DEFAULT_PLACES
 
+    # Very expensive to generate this each time a conversation is started, we should cache this
+    # and regenerate it only when the list of places changes
     response = ""
     generator = llm_request(
         sdk,
@@ -51,15 +48,11 @@
     response = response.split("<question>")[1].split("</question>")[0].strip()
     yield Message(response, allow_feedback=False)
 
-<<<<<<< HEAD
-=======
     # yield Message("To continue, please provide a description of your ideal travel experience", allow_feedback=False)
 
->>>>>>> ea140632
 
 async def collect_place(sdk: ChatFAQSDK, ctx: dict):
-    places = ctx["state"]["places"] if "places" in ctx["state"] else place_catalog
-    user_response = ctx["conv_mml"][-1]["stack"][0]["payload"]
+    places = ctx["state"]["places"] if "places" in ctx["state"] else DEFAULT_PLACES
 
     class SubmitPlace(BaseModel):
         place: str = Field(
@@ -71,7 +64,7 @@
     generator = llm_request(
         sdk,
         "gpt-4o",
-        use_conversation_context=True,
+        use_conversation_context=True, # Here we let the backend append all the previous messages to send to the LLM
         conversation_id=ctx["conversation_id"],
         bot_channel_name=ctx["bot_channel_name"],
         tools=[SubmitPlace],
@@ -80,11 +73,7 @@
             {
                 "role": "system",
                 "content": collect_place_p.format(PLACES=", ".join(places)),
-            },
-            {
-                "role": "user",
-                "content": user_response,
-            },
+            }
         ],
     )
 
@@ -94,38 +83,10 @@
         args = json.loads(args)
         place = args['place']
 
-<<<<<<< HEAD
-    print("Place: ", place)
+    # Start the state and submit it so other states can access it
+    state = {"place": place}
 
-    if place == "whatever":
-        # If we couldn't determine the place from the user response, we make our recommendation
-        prompt = confirm_default_place.format(user_response=user_response, default_place=recommended_place)
-    else:
-        # We confirm his choice
-        prompt = confirm_selected_place.format(user_response=user_response, place=place)
-
-    clarification_generator = llm_request(
-        sdk,
-        "gpt-4o",
-        use_conversation_context=True,
-        conversation_id=ctx["conversation_id"],
-        bot_channel_name=ctx["bot_channel_name"],
-        messages=[
-            {
-                "role": "system",
-                "content": prompt
-            }
-        ],
-    )
-
-    clarification_response = ""
-    async for chunk in clarification_generator:
-        clarification_response += chunk["model_response"]
-
-    yield Text(clarification_response, allow_feedback=False, state={"place": place})
-=======
     yield Message(f"Great! Then {place} is the best destination. What budget are you willing to go?", allow_feedback=False, state=state)
->>>>>>> ea140632
 
 
 async def collect_budget(sdk: ChatFAQSDK, ctx: dict):
@@ -135,14 +96,14 @@
     generator = llm_request(
         sdk,
         "gpt-4o",
-        use_conversation_context=False,
+        use_conversation_context=False, # Here we control exactly which messages are sent to the LLM
         conversation_id=ctx["conversation_id"],
         bot_channel_name=ctx["bot_channel_name"],
         tools=[SubmitBudget],
         tool_choice="SubmitBudget",
         messages=[
             {
-                "role": "system",
+                "role": "user",
                 "content": collect_budget_p.format(USER_INPUT=user_budget),
             }
         ],
@@ -155,43 +116,18 @@
         budget = args['budget']
 
     state["budget"] = budget
-<<<<<<< HEAD
-    place = state['place']
-    budget_collect_generator = llm_request(
-        sdk,
-        "gpt-4o",
-        use_conversation_context=False,
-        conversation_id=ctx["conversation_id"],
-        bot_channel_name=ctx["bot_channel_name"],
-        messages=[
-            {
-                "role": "system",
-                "content": confirm_search.format(place=place, budget=budget),
-            }
-        ],
-    )
 
-    confirmation_response = ""
-    async for chunk in budget_collect_generator:
-        confirmation_response += chunk["model_response"]
+    yield Message(f"Great. Let me find vacations in {state['place']} with budget {budget}", allow_feedback=False, state=state)
 
-    confirmation_response += "..."
-    yield Text(confirmation_response, allow_feedback=False, state={"place": place, "budget": budget})
 
-=======
-        
-    yield Message(f"Great. Let me find vacations in {state['place']} with budget {budget}", allow_feedback=False, state=state)
-    
->>>>>>> ea140632
-
-greeting_state = State(name="Greeting", events=[send_places], initial=True)
+places_options_state = State(name="Greeting", events=[send_places], initial=True)
 
 collect_place_state = State(name="CollectPlace", events=[collect_place])
 
 collect_budget_state = State(name="CollectBudget", events=[collect_budget])
 
 _to_collect_place = Transition(
-    source=greeting_state,
+    source=places_options_state,
     dest=collect_place_state,
 )
 
@@ -201,6 +137,5 @@
 )
 
 fsm_definition = FSMDefinition(
-    states=[greeting_state, collect_place_state, collect_budget_state],
-    transitions=[_to_collect_place, _to_collect_budget]
+    states=[places_options_state, collect_place_state, collect_budget_state], transitions=[_to_collect_place, _to_collect_budget]
 )
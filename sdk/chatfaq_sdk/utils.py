def convert_mml_to_llm_format(mml):
    """
    Converts the MML (Message Markup Language) format to the common LLM message format.

    :param mml: List of messages in MML format
    :return: List of messages in LLM format {'role': 'user', 'content': '...'}
    """
    print(f"MML: {mml}")
    roles_map = {
        "bot": "assistant",
        "human": "user",
    }
    messages = []

    for message in mml:
<<<<<<< HEAD
        if message['stack']:
            content = message["stack"][0]["payload"].get("content")
=======
        for stack in message.get("stack", []):
            content = stack["payload"].get("content")
>>>>>>> fe957776
            if not content:
                continue
            messages.append({
                "role": roles_map[message["sender"]["type"]],
                "content": content,
            })

    return messages<|MERGE_RESOLUTION|>--- conflicted
+++ resolved
@@ -13,13 +13,8 @@
     messages = []
 
     for message in mml:
-<<<<<<< HEAD
-        if message['stack']:
-            content = message["stack"][0]["payload"].get("content")
-=======
         for stack in message.get("stack", []):
             content = stack["payload"].get("content")
->>>>>>> fe957776
             if not content:
                 continue
             messages.append({

--- conflicted
+++ resolved
@@ -29,36 +29,24 @@
                     :class="{
                         'dark-mode': store.darkMode,
                         'maximized': store.maximized,
-<<<<<<< HEAD
-                        'disabled': isFinalFeedback
-=======
->>>>>>> 1bee3891
+                        'disabled': conversationClosed
                     }"
                     ref="chatInput"
                     @keydown="(ev) => manageHotKeys(ev, sendMessage)"
-                    contenteditable
+                    :contenteditable="!conversationClosed"
                     @input="($event)=>thereIsContent = $event.target.innerHTML.trim().length !== 0"
                 />
             </div>
             <div class="prompt-right-button"
                  :class="{
                      'dark-mode': store.darkMode,
-<<<<<<< HEAD
                      'disabled': isFinalFeedback
                  }"
                  @click="() => {
-                     if (!isFinalFeedback && availableMicro) {
+                     if (!conversationClosed && availableMicro) {
                          speechToText()
-                     } else if (!isFinalFeedback && availableSend) {
+                     } else if (!conversationClosed && availableSend) {
                          sendMessage()
-=======
-                 }" 
-                 @click="() => { 
-                     if (availableMicro) { 
-                         speechToText() 
-                     } else if (availableSend) { 
-                         sendMessage() 
->>>>>>> 1bee3891
                      }
                  }">
                 <div v-if="speechRecognitionRunning" class="micro-anim-elm has-scale-animation"></div>
@@ -84,12 +72,8 @@
 const conversationContent = ref(null)
 const feedbackSentDisabled = ref(true)
 const thereIsContent = ref(false)
-<<<<<<< HEAD
 const notRenderableStackTypes = ["gtm_tag", "close_conversation",undefined]
-const isFinalFeedback = ref(false)
-=======
-const notRenderableStackTypes = ["gtm_tag", undefined]
->>>>>>> 1bee3891
+const conversationClosed = ref(false)
 
 let ws = undefined
 let historyIndexHumanMsg = -1
@@ -103,6 +87,9 @@
 watch(() => store.feedbackSent, animateFeedbackSent)
 watch(() => store.resendMsgId, resendMsg)
 watch(() => store.messagesToBeSentSignal, sendMessagesToBeSent)
+watch(() => store.selectedPlConversationId, () => {
+    conversationClosed.value = false
+})
 
 onMounted(async () => {
     await initializeConversation()
@@ -172,11 +159,8 @@
             store.scrollToBottom += 1;
         if (isFullyScrolled())  // Scroll down if user is at the bottom
             store.scrollToBottom += 1;
-<<<<<<< HEAD
         if (msg.stack[0]?.type === 'close_conversation')
-            isFinalFeedback.value = true
-=======
->>>>>>> 1bee3891
+            conversationClosed.value = true
 
         sendToGTM(msg)
         store.addMessage(msg);
@@ -228,6 +212,7 @@
             return await store.openConversation(store.initialSelectedPlConversationId);
         }
     }
+    conversationClosed.value = false
     store.createNewConversation(store.initialSelectedPlConversationId);
 }
 
@@ -302,7 +287,7 @@
 }
 
 function canSend() {
-    return !store.waitingForResponse && !store.disconnected && !speechRecognitionRunning.value
+    return !store.waitingForResponse && !store.disconnected && !speechRecognitionRunning.value && !conversationClosed.value
 }
 
 function createMessageFromInputPrompt() {
@@ -501,6 +486,12 @@
         &.dark-mode {
             background-color: $chatfaq-prompt-button-background-color-dark;
         }
+
+        &.disabled {
+            cursor: not-allowed;
+            opacity: 0.6;
+            pointer-events: none;
+        }
     }
 }
 
@@ -611,6 +602,12 @@
             color: $chatfaq-color-chatInput-text-dark;
         }
     }
+
+    &.disabled {
+        cursor: not-allowed;
+        opacity: 0.6;
+        pointer-events: none;
+    }
 }
 
 .chat-prompt-button, .chat-prompt-button:focus, .chat-prompt-button:hover {

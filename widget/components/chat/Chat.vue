--- conflicted
+++ resolved
@@ -47,7 +47,7 @@
                      } else if (!conversationClosed && availableMicro) {
                          speechToText()
                      } else if (!conversationClosed && availableSend) {
-                        sendMessage()
+                         sendMessage()
                      }
                  }">
                 <div v-if="store.speechRecognitionTranscribing" class="micro-anim-elm has-scale-animation"></div>
@@ -423,24 +423,14 @@
         store.speechRecognitionRunning = true;
     }
     sr.onend = () => {
-<<<<<<< HEAD
-        if(store.speechRecognitionPhraseActivated) { // that means we programmatically ended the SR because we detected the activation phrase
-=======
-        store.speechRecognitionRunning = false;
-        thereIsContent.value = chatInput.value.innerText.length !== 0
-        if (store.speechRecognitionAutoSend){
-            sendMessage();
-        }
-        // Only restart if we have permission and speech recognition is enabled
-        if (_speechRecognitionAlwaysOn.value && store.speechRecognition) {
->>>>>>> 4874a776
+        if(store.speechRecognitionPhraseActivated && store.speechRecognition) { // that means we programmatically ended the SR because we detected the activation phrase
             store.speechRecognitionPhraseActivated = false
             store._speechRecognitionTranscribing = true
 
             sr.continuous = false;
             sr.start();
 
-        } else {
+        } else if (store.speechRecognition) {
             store.speechRecognitionRunning = false;
             thereIsContent.value = chatInput.value.innerText.length !== 0
             if (store.speechRecognitionAutoSend)

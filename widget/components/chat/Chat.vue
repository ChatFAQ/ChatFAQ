<template>
    <div class="chat-wrapper" :class="{ 'dark-mode': store.darkMode, 'fit-to-parent': store.fitToParent, 'stick-input-prompt': store.stickInputPrompt }" @click="store.menuOpened = false">
        <div class="conversation-content" ref="conversationContent" :class="{'dark-mode': store.darkMode, 'fit-to-parent-conversation-content': store.fitToParent}">
            <div class="stacks" v-for="(message, index) in store.messages">
                <ChatMsgManager
                    v-if="isRenderableStackType(message)"
                    :message="message"
                    :key="message.stack_id"
                    :is-last-of-type="isLastOfType(index)"
                    :is-first="index === 0"
                    :is-last="index === store.messages.length - 1"
                ></ChatMsgManager>
            </div>
            <LoaderMsg v-if="store.waitingForResponse"></LoaderMsg>
        </div>
        <div class="alert-message" :class="{ 'fade-out': feedbackSentDisabled, 'dark-mode': store.darkMode }">
            {{ $t("feedbacksent") }}
        </div>
        <div class="alert-message"
             :class="{ 'fade-out': !store.disconnected, 'dark-mode': store.darkMode, 'pulsating': store.disconnected }">
            {{ $t("connectingtoserver") }}
        </div>
        <div class="chat-prompt-wrapper" :class="{ 'dark-mode': store.darkMode, 'stick-input-prompt': store.stickInputPrompt, 'fit-to-parent-prompt': store.fitToParent }">
            <div class="chat-prompt-outer">
                <Attach v-if="store.allowAttachments" class="attach-buttom"/>
                <div
                    :placeholder="$t('writeaquestionhere')"
                    class="chat-prompt"
                    :class="{ 'dark-mode': store.darkMode, 'maximized': store.maximized }"
                    ref="chatInput"
                    @keydown="(ev) => manageHotKeys(ev, sendMessage)"
                    contenteditable
                    @input="($event)=>thereIsContent = $event.target.innerHTML.trim().length !== 0"
                />
            </div>
            <div class="prompt-right-button" :class="{'dark-mode': store.darkMode}" @click="() => { if(availableMicro) { speechToText() } else if (availableSend) { sendMessage() }}">
                <div v-if="speechRecognitionRunning" class="micro-anim-elm has-scale-animation"></div>
                <div v-if="speechRecognitionRunning" class="micro-anim-elm has-scale-animation has-delay-short"></div>
                <Microphone v-if="availableMicro" class="chat-prompt-button micro" :class="{'dark-mode': store.darkMode, 'active': activeMicro}"/>
                <Send v-else-if="availableSend" class="chat-prompt-button send" :class="{'dark-mode': store.darkMode, 'active': activeSend}"/>
            </div>
        </div>
    </div>
</template>

<script setup>
import {ref, watch, nextTick, onMounted, computed} from "vue";
import {useGlobalStore} from "~/store";
import LoaderMsg from "~/components/chat/LoaderMsg.vue";
import ChatMsgManager from "~/components/chat/msgs/ChatMsgManager.vue";
import Microphone from "~/components/icons/Microphone.vue";
import Send from "~/components/icons/Send.vue";
import Attach from "~/components/icons/Attach.vue";
const store = useGlobalStore();

const chatInput = ref(null);
const conversationContent = ref(null)
const feedbackSentDisabled = ref(true)
const thereIsContent = ref(false)
const notRenderableStackTypes = ["gtm_tag", undefined]

let ws = undefined
let historyIndexHumanMsg = -1

const SpeechRecognition = window.SpeechRecognition || window.webkitSpeechRecognition;
const speechRecognition = ref(new SpeechRecognition())
const speechRecognitionRunning = ref(false)

watch(() => store.scrollToBottom, scrollConversationDown)
watch(() => store.selectedPlConversationId, createConnection)
watch(() => store.feedbackSent, animateFeedbackSent)
<<<<<<< HEAD
watch(() => store.resendMsgId, resendMsg)
=======
watch(() => store.messagesToBeSentSignal, sendMessagesToBeSent)
>>>>>>> 33bc5bd4

onMounted(async () => {
    await initializeConversation()
})

function isLastOfType(index) {
    return index === store.messages.length - 1 || store.messages[index + 1].sender.type !== store.messages[index].sender.type
}

function scrollConversationDown() {
    nextTick(() => {
        conversationContent.value.scroll({top: conversationContent.value.scrollHeight, behavior: "smooth"})
    })
}

function isFullyScrolled() {
    return conversationContent.value.scrollHeight - conversationContent.value.scrollTop === conversationContent.value.clientHeight
}

function animateFeedbackSent() {
    feedbackSentDisabled.value = false
    setTimeout(() => {
        feedbackSentDisabled.value = true
    }, 1500)
}
function isRenderableStackType(message) {
    return !notRenderableStackTypes.includes(message.stack[0]?.type)
}


function createConnection() {
    if(store.previewMode)
        return

    if (ws)
        ws.close()

    let queryParams = ""
    if (store.initialConversationMetadata)
        queryParams = `?metadata=${JSON.stringify(store.initialConversationMetadata)}`

    if (store.authToken && store.authToken.length) {
        if (queryParams.length) queryParams += "&"
        else queryParams = "?"
        queryParams += `token=${encodeURIComponent(store.authToken)}`
    }

    ws = new WebSocket(
        store.chatfaqWS
        + "/back/ws/broker/"
        + store.selectedPlConversationId
        + "/"
        + store.fsmDef
        + "/"
        + (store.userId ? `${store.userId}/${queryParams}` : "")
    );
    ws.onmessage = async function (e) {
        const msg = JSON.parse(e.data);
        if (msg.status === 400) {
            console.error(`Error in message from WS: ${msg.payload}`)
            return
        }

        if (store.lastMsg && store.lastMsg.sender.type === 'human')  // Scroll down if brand a new message from bot just came
            store.scrollToBottom += 1;
        if (isFullyScrolled())  // Scroll down if user is at the bottom
            store.scrollToBottom += 1;

        sendToGTM(msg)
        store.addMessage(msg);
        if(store.messages.length === 1)
            await store.gatherConversations()
    };
    ws.onopen = async function () {
        store.disconnected = false;
        // await store.gatherConversations()
    };
    const plConversationId = store.selectedPlConversationId
    ws.onclose = function (e) {
        if (e.code === 4000 || e.code === 3000) {  // SDK not existent or RPC worker not connected || Authentication error
            let _msg = e.reason
            store.addMessage({
                "sender": {
                    "type": "bot",
                    "platform": "WS",
                },
                "stack": [{
                    "type": "message",
                    "payload": {
                        "content": _msg
                    },
                }],
                "stack_id": Math.random().toString(36).substring(7),
                "stack_group_id": Math.random().toString(36).substring(7),
                "last": true,
            });
            return;
        }
        if (plConversationId !== store.selectedPlConversationId)
            return;
        store.disconnected = true;
        setTimeout(function () {
            createConnection();
        }, 1000);
    };
}


async function initializeConversation() {
    if(store.previewMode)
        return

    if (store.initialSelectedPlConversationId) {
        await store.gatherConversations()
        if (store.conversation(store.initialSelectedPlConversationId)) {
            return await store.openConversation(store.initialSelectedPlConversationId);
        }
    }
    store.createNewConversation(store.initialSelectedPlConversationId);
}

function manageHotKeys(ev, cb) {
    const _s = window.getSelection()
    const _r = window.getSelection().getRangeAt(0)
    const atTheBeginning = _r.endOffset === 0 && !_r.previousSibling;
    const atTheEnd = _r.endOffset === _s.focusNode.length && !_r.endContainer.nextSibling;

    if (ev.key === 'Enter' && !ev.shiftKey) {
        ev.preventDefault()
        cb();
    }
    else if (ev.key === 'ArrowUp' && atTheBeginning) {
        // Search for the previous human message from the index historyIndexHumanMsg
        if (historyIndexHumanMsg === -1)
            historyIndexHumanMsg = store.messages.length
        ev.preventDefault()
        if (store.messages) {
            for (let i = historyIndexHumanMsg - 1; i >= 0; i--) {
                if (store.messages[i].sender.type === 'human') {
                    chatInput.value.innerText = store.messages[i].stack[0].payload.content
                    historyIndexHumanMsg = i
                    break
                }
            }
        }
    }
    else if (ev.key === 'ArrowDown' && atTheEnd) { // Searcg for the next human message from the index historyIndexHumanMsg
        ev.preventDefault()
        if (historyIndexHumanMsg === -1)
            historyIndexHumanMsg = store.messages.length
        if (store.messages) {
            for (let i = historyIndexHumanMsg + 1; i < store.messages.length; i++) {
                if (store.messages[i].sender.type === 'human') {
                    chatInput.value.innerText = store.messages[i].stack[0].payload.content
                    historyIndexHumanMsg = i
                    break
                }
            }
        }
    }
}

function sendMessage(_message) {
    if (!canSend())
        return;
    historyIndexHumanMsg = -1

    const message = _message ? _message : createMessageFromInputPrompt()

    if (!message)
        return

    store.messages.push(message);
    ws.send(JSON.stringify(message));
    store.scrollToBottom += 1;
}

function sendMessagesToBeSent() {
    if(!canSend()) {
        setTimeout(() => sendMessagesToBeSent(), 1000)
        return
    }

    while (store.messagesToBeSent.length) {
        sendMessage(store.messagesToBeSent.pop());
    }

}

function canSend() {
    return !store.waitingForResponse && !store.disconnected && !speechRecognitionRunning.value
}

function createMessageFromInputPrompt() {
    if (!thereIsContent.value)
        return

    const user_message = chatInput.value.innerText.trim()
    const message = {
        "sender": {
            "type": "human",
            "platform": "WS",
        },
        "stack": [{
            "type": "message",
            "payload": {
                "content": user_message
            },
        }],
        "stack_id": "0",
        "stack_group_id": "0",
        "last": true,
    };
    if (store.userId !== undefined)
        message["sender"]["id"] = store.userId

    chatInput.value.innerText = "";
    thereIsContent.value = false

<<<<<<< HEAD
function resendMsg(msgId) {
    if (msgId === undefined)
        return;
    if (store.disconnected)
        return;
    store.deleteMsgsAfter(msgId)
    ws.send(JSON.stringify({reset: msgId}));
}

function renderable(message) {
    return !notRenderableStackTypes.includes(message.stack[0]?.type)
=======
    return message
>>>>>>> 33bc5bd4
}

function sendToGTM(msg) {
    if (msg?.stack?.length && msg.stack[0].type === "gtm_tag") {
        if (window?.dataLayer)
            window.dataLayer.push(msg.stack[0].payload);
        else
            console.warn("GTM tag received but no dataLayer found")
    }
}

function speechToText() {
    const sr = speechRecognition.value;
    if (speechRecognitionRunning.value) {
        sr.stop()
        return
    }

    sr.lang = 'en-US';
    sr.continuous = false;
    sr.interimResults = true;
    sr.maxAlternatives = 1;

    sr.onaudioend = () => {
        sr.stop();
    }
    sr.soundend = () => {
        sr.stop();
    }
    sr.onresult = (event) => {
        const speechToText = event.results[0][0].transcript;
        chatInput.value.innerText += speechToText;
        sr.stop();
    }
    sr.onresult = (event) => {
        var final = "";
        var interim = "";

        for (let i = 0; i < event.results.length; ++i) {
            if (event.results[i].final) {
                final += event.results[i][0].transcript;
            } else {
                interim += event.results[i][0].transcript;
            }
        }
        if (event.results[0].final)
            chatInput.value.innerText = final;
        else
            chatInput.value.innerText = interim;
    }
    sr.onspeechend = () => {
        sr.stop();
    }
    sr.onerror = (event) => {
        console.error('Error occurred in the speech recognition: ' + event.error);
        sr.stop();
    }
    sr.onstart = () => {
        speechRecognitionRunning.value = true;
    }
    sr.onend = () => {
        speechRecognitionRunning.value = false;
        thereIsContent.value = chatInput.value.innerText.length !== 0
        if (store.speechRecognitionAutoSend)
            sendMessage();
    }
    sr.start();
}

const availableSend = computed(() => {
    return !store.speechRecognition || thereIsContent.value
})
const availableMicro = computed(() => {
    return store.speechRecognition && !thereIsContent.value
})
const activeSend = computed(() => {
    return thereIsContent.value && !store.waitingForResponse && !store.disconnected && !speechRecognitionRunning.value
})
const activeMicro = computed(() => {
    return !speechRecognitionRunning.value
})

</script>
<style scoped lang="scss">




.chat-wrapper {
    font: $chatfaq-font-body-s;
    font-style: normal;
    position: absolute;
    height: 100%;
    width: 100%;
    display: flex;
    flex-direction: column;

    background-color: $chatfaq-color-chat-background-light;

    &.dark-mode {
        background-color: $chatfaq-color-chat-background-dark;
    }
    &.fit-to-parent {
        border: unset !important;
        border-radius: inherit !important;
        overflow: hidden;
    }

    &.stick-input-prompt {
        overflow: initial !important;
    }
}

.chat-prompt-wrapper {
    padding: 24px;
    display: flex;
    background-color: $chatfaq-color-chat-background-light;
    &.dark-mode {
        background-color: $chatfaq-color-chat-background-dark;
    }

    &.fit-to-parent-prompt {
        border-radius: inherit;
    }
    .chat-prompt-outer {
        width: 100%;
        display: flex;
        border-radius: 4px;
        border: 1px solid $chatfaq-color-chatInput-border-light !important;
        box-shadow: 0px 4px 4px $chatfaq-box-shadows-color;

        .attach-buttom {
            margin-top: auto;
            margin-bottom: auto;
            line-height: 100%;
            margin-left: 16px;
            cursor: pointer;
            color: $chatfaq-attach-icon-color-light;
            &.dark-mode {
                color: $chatfaq-attach-icon-color-dark;
            }

        }
    }

    &.stick-input-prompt {
        position: sticky;
        bottom: 0px;
    }
    .prompt-right-button {
        position: relative;
        flex: 0 0 40px;
        height: 40px;
        margin-left: 8px;
        border-radius: 4px;
        display: flex;
        cursor: pointer;
        background-color: $chatfaq-prompt-button-background-color-light;
        &.dark-mode {
            background-color: $chatfaq-prompt-button-background-color-dark;
        }
    }
}

.alert-message {
    margin-bottom: -16px;
    text-align: center;
    color: $chatfaq-color-alertMessage-text-light;

    &.dark-mode {
        color: $chatfaq-color-alertMessage-text-dark;
    }
}


.pulsating {
    animation-duration: 2s;
    animation-name: pulsating;
    animation-iteration-count: infinite;
    animation-direction: alternate;
}

@keyframes pulsating {
    0% {
        opacity: 100%;
    }
    50% {
        opacity: 30%;
    }
    100% {
        opacity: 100%;
    }
}

.fade-out {
    animation: shake 0.82s cubic-bezier(0.36, 0.07, 0.19, 0.97) both;
    transform: translate3d(0, 0, 0);
    visibility: hidden;
    opacity: 0;
    transition: visibility 0s 2s, opacity 2s linear;
}

.conversation-content {
    height: 100%;
    width: 100%;
    overflow-x: hidden;

    @include scroll-style();

    &.dark-mode {
        @include scroll-style($chatfaq-color-scrollBar-dark);
    }
    &.fit-to-parent-conversation-content {
        min-height: inherit;
    }
}

.chat-prompt, .chat-prompt:focus, .chat-prompt:hover {
    width: 100%;
    word-wrap: break-word;
    border: 0;
    outline: 0;
    margin-left: 16px;
    background-color: transparent;
    color: $chatfaq-color-chatInput-text-light;
    @include scroll-style();

    &.dark-mode {
        @include scroll-style($chatfaq-color-scrollBar-dark);
    }
}

[contenteditable][placeholder]:empty:before {
    content: attr(placeholder);
    position: absolute;
    color: $chatfaq-color-chatPlaceholder-text-light;
    background-color: transparent;
    font-style: italic;
    cursor: text;
}

.dark-mode[contenteditable][placeholder]:empty:before {
    color: $chatfaq-color-chatPlaceholder-text-dark;
}

.chat-prompt {
    font: $chatfaq-font-caption-md;
    font-style: normal;
    min-height: 1em;
    overflow-x: hidden;
    overflow-y: auto;
    margin-top: auto;
    margin-bottom: auto;
    max-height: 80px;

    &.maximized {
        max-height: 190px;
    }

    &::placeholder {
        font-style: italic;
        color: $chatfaq-color-chatInput-text-light;
    }

    &.dark-mode {
        color: $chatfaq-color-chatPlaceholder-text-dark;

        &::placeholder {
            color: $chatfaq-color-chatInput-text-dark;
        }
    }
}

.chat-prompt-button, .chat-prompt-button:focus, .chat-prompt-button:hover {
    cursor: pointer;
    height: 16px;
    align-self: end;
    opacity: 0.6;
    margin: auto;
    z-index: 1;

    &.send {
        color: $chatfaq-send-icon-color-light;
        &.dark-mode {
            color: $chatfaq-send-icon-color-dark;
        }
    }
    &.micro {
        color: $chatfaq-microphone-icon-color-light;
        &.dark-mode {
            color: $chatfaq-microphone-icon-color-dark;
        }
    }

    &.active {
        opacity: 1;
    }
}
@keyframes fadeIn {
    0% {
        opacity: 0;
    }
    100% {
        opacity: 1;
    }
}

@keyframes smallScale {
    0% {
        transform: scale(1);
        opacity: 0.7;
    }
    100% {
        transform: scale(1.5);
        opacity: 0;
    }
}

.has-scale-animation {
    animation: smallScale 1.7s infinite
}

.has-delay-short {
    animation-delay: 0.5s
}

.micro-anim-elm {
    position: absolute;
    background: $chatfaq-prompt-button-background-color-light;

    &.dark-mode {
        background: $chatfaq-prompt-button-background-color-dark;
    }

    border-radius: 4px;
    top: 0;
    left: 0;
    right: 0;
    bottom: 0;
    height: 100%;
    width: 100%;
}

</style><|MERGE_RESOLUTION|>--- conflicted
+++ resolved
@@ -69,11 +69,8 @@
 watch(() => store.scrollToBottom, scrollConversationDown)
 watch(() => store.selectedPlConversationId, createConnection)
 watch(() => store.feedbackSent, animateFeedbackSent)
-<<<<<<< HEAD
 watch(() => store.resendMsgId, resendMsg)
-=======
 watch(() => store.messagesToBeSentSignal, sendMessagesToBeSent)
->>>>>>> 33bc5bd4
 
 onMounted(async () => {
     await initializeConversation()
@@ -292,8 +289,9 @@
 
     chatInput.value.innerText = "";
     thereIsContent.value = false
-
-<<<<<<< HEAD
+    return message
+}
+
 function resendMsg(msgId) {
     if (msgId === undefined)
         return;
@@ -301,13 +299,6 @@
         return;
     store.deleteMsgsAfter(msgId)
     ws.send(JSON.stringify({reset: msgId}));
-}
-
-function renderable(message) {
-    return !notRenderableStackTypes.includes(message.stack[0]?.type)
-=======
-    return message
->>>>>>> 33bc5bd4
 }
 
 function sendToGTM(msg) {

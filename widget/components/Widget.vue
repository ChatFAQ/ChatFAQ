<template>
    <Suspense>
        <div class="chatfaq-widget">
            <div v-if="isPhoneLandscape" class="not-supported">
                <div class="not-supported-text">
                    <div class="not-supported-text-title">Sorry, we don't support mobile landscape mode yet.</div>
                    <div class="not-supported-text-subtitle">Please, turn your phone to portrait mode.</div>
                </div>
            </div>
            <div v-if="store.opened && !isPhoneLandscape" class="widget-wrapper"
                 :class="{'history': store.historyOpened, 'full-screen': store.fullScreen}">
                <div class="dark-filter" v-if="store.historyOpened"></div>
                <LeftMenu v-if="store.historyOpened" class="widget-history"
                          :class="{'maximized': store.maximized, 'full-screen': store.fullScreen}"/>
                <div class="widget-body"
                     :class="{'maximized': store.maximized, 'full-screen': store.fullScreen, 'history-closed': !store.historyOpened}">
                    <Header v-if="!store.noHeader" class="header" :class="{'history': store.historyOpened, 'full-screen': store.fullScreen}"/>
                    <Chat class="chat" :class="{'history': store.historyOpened, 'full-screen': store.fullScreen, 'no-header': store.noHeader}"/>
                </div>
            </div>
            <div v-if="!isPhoneLandscape && !store.fullScreen" class="widget-open-button" :class="{'opened': store.opened}"
                 @click="store.opened = !store.opened">
                <BubbleButtonClose v-if="store.opened" class="bubble-icon close" color="white" icon="'~/assets/icons/bubble-button-open.svg'" />
                <BubbleButtonOpen v-else class="bubble-icon open" color="white" icon="'~/assets/icons/bubble-button-open.svg'" />
            </div>
        </div>
    </Suspense>
</template>

<script setup>
import {useGlobalStore} from "~/store";
import { useHead } from "@unhead/vue";
import {ref, defineProps, onMounted, watch} from "vue";
import LeftMenu from "~/components/left-menu/LeftMenu.vue";
import Header from "~/components/chat/Header.vue";
import Chat from "~/components/chat/Chat.vue";
import BubbleButtonOpen from "~/components/icons/BubbleButtonOpen.vue";
import BubbleButtonClose from "~/components/icons/BubbleButtonClose.vue";
import {getUserId} from "~/utils";
import { useI18n } from "vue-i18n";
const i18n = useI18n();

const store = useGlobalStore();
const isPhoneLandscape = ref(false);

useHead({
    meta: [
        {name: 'maximum-scale', content: 1}
    ],
})

<<<<<<< HEAD
const props = defineProps([
    "chatfaqWs",
    "chatfaqApi",
    "fsmDef",
    "userId",
    "manageUserId",
    "title",
    "subtitle",
    "maximized",
    "fullScreen",
    "historyOpened",
    "widgetConfigId",
    "displayGeneration",
    "displaySources",
    "sourcesFirst",
    "lang",
    "previewMode",
    "customCss",
    "customIFramedMsgs"
]);
=======
const props = defineProps({
    chatfaqWs: String,
    chatfaqApi: String,
    fsmDef: String,
    userId: String,
    manageUserId: Boolean,
    title: String,
    subtitle: String,
    startSmallMode: Boolean,
    fullScreen: Boolean,
    startWithHistoryClosed: Boolean,
    widgetConfigId: String,
    hideSources: Boolean,
    sourcesFirst: Boolean,
    onlyChat: Boolean,
    lang: String,
    previewMode: Boolean,
    customCss: String,
    initialConversationMetadata: String
});

>>>>>>> 8e8abbc8
let data = props
const _customCss = ref(props.customCss)
watch( () => props.customCss, (newVal, _)=> {
    _customCss.value = newVal
    init()
}, {immediate: true, deep: true})
async function init() {
    if(_customCss.value) {
        const customCss = document.getElementById("custom-css");
        if (customCss)
            customCss.remove();
        const style = document.createElement('style');
        style.id = "custom-css";
        style.innerHTML = _customCss.value;
        document.head.appendChild(style);
    }

    if (props.previewMode)
        return

    if (props.widgetConfigId !== undefined) {
        const response = await fetch(props.chatfaqApi + `/back/api/widget/widgets/${props.widgetConfigId}/`, {headers: {
            'widget-id': props.widgetConfigId
          }});
        data = await response.json();
        // sneak case data keys to lowerCamelCase:
        data = Object.keys(data).reduce((acc, key) => {
            acc[key.replace(/_([a-z])/g, (g) => g[1].toUpperCase())] = data[key];
            return acc;
        }, {});

        const style = document.createElement('style');
        style.innerHTML = data.css;
        document.head.appendChild(style);
    }
}

if (props.previewMode) {
    store.setPreviewMode()
}
store.chatfaqWS = props.chatfaqWs;
store.chatfaqAPI = props.chatfaqApi;
store.userId = props.userId;

if (!store.userId && data.manageUserId) {
    store.userId = getUserId()
}
if (data.initialConversationMetadata) {
    store.initialConversationMetadata = JSON.parse(data.initialConversationMetadata)
}

store.fsmDef = data.fsmDef;
store.title = data.title;
store.subtitle = data.subtitle;
<<<<<<< HEAD
if (data.customIFramedMsgs)
    store.customIFramedMsgs = JSON.parse(data.customIFramedMsgs)
=======

if (data.startWithHistoryClosed)
    store.historyOpened = false
if (data.startSmallMode)
    store.maximized = false
if (data.hideSources)
    store.displaySources = false
if (data.onlyChat) {
    store.noHeader = true;
    store.historyOpened = false;
}
>>>>>>> 8e8abbc8

store.fullScreen = data.fullScreen
store.sourcesFirst = data.sourcesFirst
if (store.fullScreen) {
    store.opened = true
    store.maximized = false
}
i18n.locale.value = data.lang || "en";

function isPhone() {
    let check = false;
    (function (a) {
        if (/(android|bb\d+|meego).+mobile|avantgo|bada\/|blackberry|blazer|compal|elaine|fennec|hiptop|iemobile|ip(hone|od)|iris|kindle|lge |maemo|midp|mmp|mobile.+firefox|netfront|opera m(ob|in)i|palm( os)?|phone|p(ixi|re)\/|plucker|pocket|psp|series(4|6)0|symbian|treo|up\.(browser|link)|vodafone|wap|windows ce|xda|xiino/i.test(a) || /1207|6310|6590|3gso|4thp|50[1-6]i|770s|802s|a wa|abac|ac(er|oo|s\-)|ai(ko|rn)|al(av|ca|co)|amoi|an(ex|ny|yw)|aptu|ar(ch|go)|as(te|us)|attw|au(di|\-m|r |s )|avan|be(ck|ll|nq)|bi(lb|rd)|bl(ac|az)|br(e|v)w|bumb|bw\-(n|u)|c55\/|capi|ccwa|cdm\-|cell|chtm|cldc|cmd\-|co(mp|nd)|craw|da(it|ll|ng)|dbte|dc\-s|devi|dica|dmob|do(c|p)o|ds(12|\-d)|el(49|ai)|em(l2|ul)|er(ic|k0)|esl8|ez([4-7]0|os|wa|ze)|fetc|fly(\-|_)|g1 u|g560|gene|gf\-5|g\-mo|go(\.w|od)|gr(ad|un)|haie|hcit|hd\-(m|p|t)|hei\-|hi(pt|ta)|hp( i|ip)|hs\-c|ht(c(\-| |_|a|g|p|s|t)|tp)|hu(aw|tc)|i\-(20|go|ma)|i230|iac( |\-|\/)|ibro|idea|ig01|ikom|im1k|inno|ipaq|iris|ja(t|v)a|jbro|jemu|jigs|kddi|keji|kgt( |\/)|klon|kpt |kwc\-|kyo(c|k)|le(no|xi)|lg( g|\/(k|l|u)|50|54|\-[a-w])|libw|lynx|m1\-w|m3ga|m50\/|ma(te|ui|xo)|mc(01|21|ca)|m\-cr|me(rc|ri)|mi(o8|oa|ts)|mmef|mo(01|02|bi|de|do|t(\-| |o|v)|zz)|mt(50|p1|v )|mwbp|mywa|n10[0-2]|n20[2-3]|n30(0|2)|n50(0|2|5)|n7(0(0|1)|10)|ne((c|m)\-|on|tf|wf|wg|wt)|nok(6|i)|nzph|o2im|op(ti|wv)|oran|owg1|p800|pan(a|d|t)|pdxg|pg(13|\-([1-8]|c))|phil|pire|pl(ay|uc)|pn\-2|po(ck|rt|se)|prox|psio|pt\-g|qa\-a|qc(07|12|21|32|60|\-[2-7]|i\-)|qtek|r380|r600|raks|rim9|ro(ve|zo)|s55\/|sa(ge|ma|mm|ms|ny|va)|sc(01|h\-|oo|p\-)|sdk\/|se(c(\-|0|1)|47|mc|nd|ri)|sgh\-|shar|sie(\-|m)|sk\-0|sl(45|id)|sm(al|ar|b3|it|t5)|so(ft|ny)|sp(01|h\-|v\-|v )|sy(01|mb)|t2(18|50)|t6(00|10|18)|ta(gt|lk)|tcl\-|tdg\-|tel(i|m)|tim\-|t\-mo|to(pl|sh)|ts(70|m\-|m3|m5)|tx\-9|up(\.b|g1|si)|utst|v400|v750|veri|vi(rg|te)|vk(40|5[0-3]|\-v)|vm40|voda|vulc|vx(52|53|60|61|70|80|81|83|85|98)|w3c(\-| )|webc|whit|wi(g |nc|nw)|wmlb|wonu|x700|yas\-|your|zeto|zte\-/i.test(a.substr(0, 4))) check = true;
    })(navigator.userAgent || navigator.vendor || window.opera);
    return check;
}

addEventListener("resize", (event) => {
    isPhoneLandscape.value = false;
    if (isPhone()) {
        isPhoneLandscape.value = screen.orientation.type.includes('landscape');
    }
});

onMounted(async () => {
    await init()
    if (screen.width < screen.height)
        store.historyOpened = false
})

</script>

<style lang="scss">
@import "~/assets/styles/global.scss";

$phone-breakpoint: 600px;

.chatfaq-widget {
    .widget-wrapper.full-screen > .widget-body > .chat {
        > .conversation-content {
            padding-left: 260px;
            padding-right: 260px;
            @media only screen and (max-width: $phone-breakpoint) {
                padding-left: unset;
                padding-right: unset;
            }
        }

        > .input-chat-wrapper {
            margin-left: 260px;
            margin-right: 260px;
            @media only screen and (max-width: $phone-breakpoint) {
                margin-left: 24px;
                margin-right: 24px;
            }
        }

        &.history {
            > .conversation-content {
                padding-left: 130px;
                padding-right: 130px;
                @media only screen and (max-width: $phone-breakpoint) {
                    padding-left: unset;
                    padding-right: unset;
                }
            }

            > .input-chat-wrapper {
                margin-left: 130px;
                margin-right: 130px;
                @media only screen and (max-width: $phone-breakpoint) {
                    margin-left: 24px;
                    margin-right: 24px;
                }
            }
        }
    }
}
</style>

<style lang="scss" scoped>

$widget-open-button-margin: 24px;
$history-width: 260px;
$history-width-mobile: 260px;
$phone-breakpoint: 600px;
$widget-margin: 16px;

.chatfaq-widget {
    position: fixed;
    z-index: 1000;
    bottom: 0;
    right: 0;

    .dark-filter {
        display: none;

        position: absolute;
        width: 100dvw;
        height: 100dvh;
        background-color: $chatfaq-color-darkFilter;
        z-index: 1;
        @media only screen and (max-width: $phone-breakpoint) {
            display: unset;
        }
    }

    .widget-history {
        background: $chatfaq-color-menu-background;
        width: $history-width;
        height: 580px;
        border-radius: 10px 0px 0px 10px;
        border-top: 1px solid $chatfaq-color-menu-border;
        border-left: 1px solid $chatfaq-color-menu-border;
        border-bottom: 1px solid $chatfaq-color-menu-border;

        @media only screen and (max-width: $phone-breakpoint) {
            width: $history-width-mobile;
            border-right: 1px solid $chatfaq-color-menu-border;
        }

        &.maximized {
            height: 85dvh;
        }

        &.full-screen {
            height: 100dvh;
            border-radius: unset;
        }
    }

    .widget-wrapper {
        position: absolute;
        display: flex;
        align-items: stretch;
        flex-flow: row;
        right: 0px;
        margin: $widget-margin;
        bottom: calc($chatfaq-size-bubbleButton + $widget-open-button-margin);

        &.full-screen {
            bottom: 0;
            margin: 0px;
        }

        .widget-body {
            &.maximized {
                @media only screen and (min-width: $phone-breakpoint) {
                    width: calc(100dvw - $history-width - $widget-margin * 2);
                    height: 85dvh;
                }

                &.history-closed {
                    @media only screen and (min-width: $phone-breakpoint) {
                        width: calc(100dvw - $widget-margin * 2);
                    }
                }
            }

            &.full-screen {
                @media only screen and (min-width: $phone-breakpoint) {
                    width: calc(100dvw - $history-width);
                    height: 100dvh;
                }

                &.history-closed {
                    @media only screen and (min-width: $phone-breakpoint) {
                        width: calc(100dvw);
                    }
                }
            }

            display: flex;
            width: 400px;
            height: 580px;
            align-items: stretch;
            flex-flow: column;
            @media only screen and (max-width: $phone-breakpoint) {
                width: 100%;
                height: 100%;
            }
        }

        @media only screen and (max-width: $phone-breakpoint) {
            height: 100dvh;
            width: 100dvw;
            margin: 0px;
            bottom: 0px;
        }
    }


    .widget-wrapper > .widget-body > .header {
        border: 1px solid $chatfaq-color-menu-border;
        border-radius: 10px 10px 0px 0px;

        &.history {
            border-radius: 0px 10px 0px 0px;

            &.full-screen {
                border-radius: unset;
            }

            @media only screen and (max-width: $phone-breakpoint) {
                border-radius: unset;
            }
        }

        @media only screen and (max-width: $phone-breakpoint) {
            border-radius: unset;
        }

        &.full-screen {
            border-radius: unset;
        }
    }

    .widget-wrapper.full-screen > .widget-body > .chat {
        border-radius: unset;
        @media only screen and (max-width: $phone-breakpoint) {
            padding: unset;
        }

    }

    .widget-wrapper > .widget-body.full-screen > .header {
        border-radius: unset;
    }

    .widget-wrapper > .widget-body > .chat {
        position: relative;
        height: 100%;
        border-left: 1px solid $chatfaq-color-menu-border;
        border-right: 1px solid $chatfaq-color-menu-border;
        border-bottom: 1px solid $chatfaq-color-menu-border;
        border-radius: 0px 0px 10px 10px;
        &.no-header { // No header means no history neither
            border-radius: 10px;
            border-top: 1px solid $chatfaq-color-menu-border;
        }

        &.history {
            border-radius: 0px 0px 10px 0px;

            &.full-screen {
                border-radius: unset;
            }

            @media only screen and (max-width: $phone-breakpoint) {
                border-radius: unset;
            }
        }

        @media only screen and (max-width: $phone-breakpoint) {
            border-radius: unset;
        }
    }

    .widget-open-button {
        cursor: pointer;
        background: $chatfaq-color-bubbleButton-background;

        &:hover {
            background: $chatfaq-color-bubbleButton-background-hover;
        }

        width: $chatfaq-size-bubbleButton;
        height: $chatfaq-size-bubbleButton;
        border-radius: $chatfaq-size-bubbleButton;
        position: absolute;
        bottom: 0px;
        right: 0px;
        margin: $widget-open-button-margin;

        &.opened {
            @media only screen and (max-width: $phone-breakpoint) {
                display: none;
            }
        }

        .bubble-icon {
            position: absolute;
            top: 50%;
            left: 50%;
            transform: translate(-50%, -50%);

            &.open {
                color: $chatfaq-bubble-button-open-icon-color;
            }
            &.close {
                color: $chatfaq-bubble-button-close-icon-color;
            }
        }
    }

    .not-supported {
        position: absolute;
        bottom: 0px;
        right: 0px;
        margin: $widget-open-button-margin;
    }
}
</style>
<|MERGE_RESOLUTION|>--- conflicted
+++ resolved
@@ -49,28 +49,6 @@
     ],
 })
 
-<<<<<<< HEAD
-const props = defineProps([
-    "chatfaqWs",
-    "chatfaqApi",
-    "fsmDef",
-    "userId",
-    "manageUserId",
-    "title",
-    "subtitle",
-    "maximized",
-    "fullScreen",
-    "historyOpened",
-    "widgetConfigId",
-    "displayGeneration",
-    "displaySources",
-    "sourcesFirst",
-    "lang",
-    "previewMode",
-    "customCss",
-    "customIFramedMsgs"
-]);
-=======
 const props = defineProps({
     chatfaqWs: String,
     chatfaqApi: String,
@@ -89,10 +67,10 @@
     lang: String,
     previewMode: Boolean,
     customCss: String,
-    initialConversationMetadata: String
+    initialConversationMetadata: String,
+    customIFramedMsgs: String
 });
 
->>>>>>> 8e8abbc8
 let data = props
 const _customCss = ref(props.customCss)
 watch( () => props.customCss, (newVal, _)=> {
@@ -147,22 +125,8 @@
 store.fsmDef = data.fsmDef;
 store.title = data.title;
 store.subtitle = data.subtitle;
-<<<<<<< HEAD
 if (data.customIFramedMsgs)
     store.customIFramedMsgs = JSON.parse(data.customIFramedMsgs)
-=======
-
-if (data.startWithHistoryClosed)
-    store.historyOpened = false
-if (data.startSmallMode)
-    store.maximized = false
-if (data.hideSources)
-    store.displaySources = false
-if (data.onlyChat) {
-    store.noHeader = true;
-    store.historyOpened = false;
-}
->>>>>>> 8e8abbc8
 
 store.fullScreen = data.fullScreen
 store.sourcesFirst = data.sourcesFirst

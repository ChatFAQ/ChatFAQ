--- conflicted
+++ resolved
@@ -32,15 +32,8 @@
             deleting: false,
             downloading: false,
             isPhone: false,
-<<<<<<< HEAD
-            displayGeneration: true,
-            displaySources: true,
-            sourcesFirst: false,
-            previewMode: false,
+            initialConversationMetadata: {},
             customIFramedMsgs: {}
-=======
-            initialConversationMetadata: {},
->>>>>>> 8e8abbc8
         }
     },
     actions: {

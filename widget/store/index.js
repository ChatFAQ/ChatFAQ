import { defineStore } from 'pinia'
function _indexLayerRefs(groupedStack) {
    for (let i = 0; i < groupedStack.length; i++) {
        // first remove the duplicates from the references (same title and url)
        groupedStack[i].references = groupedStack[i].references.filter((v, i, a) => a.findIndex(t => (t.url === v.url && t.title === v.title)) === i)
        // add the reference index to the layer index inside layerToReferences
        let refs = groupedStack[i].references;
        for (let j = 0; j < groupedStack[i].layers.length; j++) {
            const layer = groupedStack[i].layers[j]
            if (layer.payload.references) {
<<<<<<< HEAD
                layer.referenceIndexes = layer.payload.references.map(ref => refs.findIndex(r => r.url === ref.url)).filter(i => i !== -1)
                layer.referenceIndexes = [...new Set(layer.referenceIndexes)];
=======
                layer.referenceIndexes = layer.payload.references.map(ref => refs.findIndex(r => r.url === ref.url && r.title === ref.title)).filter(i => i !== -1)
                // layer.referenceIndexes is a list of integer, no integer should repeat:
                layer.referenceIndexes = layer.referenceIndexes.filter((v, i, a) => a.findIndex(t => (t === v)) === i)
>>>>>>> 4319638f
            }
        }
    }
}
export const useGlobalStore = defineStore('globalStore', {
    state: () => {
        return {
            fsmDef: undefined,
            chatfaqWS: {},
            chatfaqAPI: {},
            userId: undefined,
            title: "",
            subtitle: "",
            darkMode: false,
            menuOpened: false,
            maximized: true,
            historyOpened: true,
            conversations: [],
            messages: [],
            selectedConversations: [],
            selectedPlConversationId: undefined,
            // The value of this properties (scrollToBottom, feedbackSent) is irrelevant, what it
            // really matters is the fact that its value changed, which happens every time "New Conversation" button is
            // clicked, then other components will subscribe for any change and react to the fact that has been clicked
            scrollToBottom: 0,
            feedbackSent: 0,
            opened: false,
            deleting: false,
            downloading: false,
            disconnected: true,
        }
    },
    actions: {
        async gatherConversations() {
            let response = await fetch(this.chatfaqAPI + `/back/api/broker/conversations/?sender=${this.userId}`);
            this.conversations = await response.json();
        },
        async renameConversationName(id, name) {
            await fetch(this.chatfaqAPI + `/back/api/broker/conversations/${id}/`, {
                method: 'PATCH',
                headers: { 'Content-Type': 'application/json' },
                body: JSON.stringify({ name: name })
            });
            console.log(this.conversations)
            this.conversations.find((conversation) => conversation.pk === id).name = name;
        },
        async openConversation(_selectedPlConversationId) {
            const conversationId = this.conversations.find(conv => conv.platform_conversation_id === _selectedPlConversationId).pk
            let response = await fetch(this.chatfaqAPI + `/back/api/broker/conversations/${conversationId}/`, {
                method: 'GET',
                headers: { 'Content-Type': 'application/json' }
            });
            response = await response.json();
            this.messages = response.mml_chain
            this.selectedPlConversationId = _selectedPlConversationId;
        },
        createNewConversation() {
            this.messages = [];
            this.selectedPlConversationId = Math.floor(Math.random() * 1000000000);
        }
    },
    getters: {
        conversationsIds() {
            return this.conversations.reduce((acc, current) => acc.concat([current.pk]), [])
        },
        getStacks() {
            return (msgId) => {
                // Returns the block of messages of the same type that ends with the last message being msg_id
                for (let i = this.messages.length - 1; i >= 0; i--) {
                    if (this.messages[i].id === msgId)
                        return this.messages[i].stack;
                }
            }
        },
        flatStacks() {
            const res = [];
            const _messages = JSON.parse(JSON.stringify(this.messages));
            let last_lm_msg_payload = {}
            for (let i = 0; i < _messages.length; i++) {
                for (let j = 0; j < _messages[i].stack.length; j++) {
                    const data = _messages[i].stack[j];
                    if (data.type === "lm_generated_text") {
                        if (data.payload.lm_msg_id === last_lm_msg_payload.lm_msg_id) {
                            last_lm_msg_payload.model_response += data.payload.model_response
                            last_lm_msg_payload.references = data.payload.references
                            res[res.length - 1].last = _messages[i].last
                        } else {
                            last_lm_msg_payload = data.payload
                            res.push({..._messages[i], ...data});
                        }
                    } else {
                        res.push({..._messages[i], ...data});
                    }
                }
            }
            return res;
        },
        gropedStacks() {
            // Group stacks by stack_id
            const res = []
            let last_stack_id = undefined
            for (let i = 0; i < this.flatStacks.length; i++) {
                if (this.flatStacks[i].stack_id !== last_stack_id) {
                    res.push({ "layers": [ this.flatStacks[i] ], "references": this.flatStacks[i].payload.references || [], layerToReferences: {} })
                    last_stack_id = this.flatStacks[i].stack_id
                } else {
                    res[res.length - 1].layers.push(this.flatStacks[i])
                    res[res.length - 1].references = res[res.length - 1].references.concat(this.flatStacks[i].payload.references || [])
                }
            }
            _indexLayerRefs(res)
            return res
        },
        waitingForResponse() {
            const gs = this.gropedStacks
            return !gs.length ||
            (gs[gs.length - 1].layers[gs[gs.length - 1].layers.length - 1].sender.type === 'human') ||
            (gs[gs.length - 1].layers[gs[gs.length - 1].layers.length - 1].sender.type === 'bot' &&
            !gs[gs.length - 1].layers[gs[gs.length - 1].layers.length - 1].last)
        },
        lastLayer() {
            const gs = this.gropedStacks;
            if (!gs.length || !gs[gs.length - 1].layers.length)
                return undefined
            return gs[gs.length - 1].layers[gs[gs.length - 1].layers.length - 1]
        }
    }
})<|MERGE_RESOLUTION|>--- conflicted
+++ resolved
@@ -8,14 +8,9 @@
         for (let j = 0; j < groupedStack[i].layers.length; j++) {
             const layer = groupedStack[i].layers[j]
             if (layer.payload.references) {
-<<<<<<< HEAD
-                layer.referenceIndexes = layer.payload.references.map(ref => refs.findIndex(r => r.url === ref.url)).filter(i => i !== -1)
-                layer.referenceIndexes = [...new Set(layer.referenceIndexes)];
-=======
                 layer.referenceIndexes = layer.payload.references.map(ref => refs.findIndex(r => r.url === ref.url && r.title === ref.title)).filter(i => i !== -1)
                 // layer.referenceIndexes is a list of integer, no integer should repeat:
                 layer.referenceIndexes = layer.referenceIndexes.filter((v, i, a) => a.findIndex(t => (t === v)) === i)
->>>>>>> 4319638f
             }
         }
     }

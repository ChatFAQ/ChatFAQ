--- conflicted
+++ resolved
@@ -1,10 +1,6 @@
 {
     "name": "chatfaq-widget",
-<<<<<<< HEAD
-    "version": "0.1.53",
-=======
     "version": "0.1.54-beta.1",
->>>>>>> 1bee3891
     "private": false,
     "main": "./dist/chatfaq-widget.umd.cjs",
     "module": "./dist/chatfaq-widget.mjs",

--- conflicted
+++ resolved
@@ -1,10 +1,6 @@
 {
     "name": "chatfaq-widget",
-<<<<<<< HEAD
-    "version": "0.0.61",
-=======
-    "version": "0.0.62",
->>>>>>> 8e8abbc8
+    "version": "0.0.63",
     "private": false,
     "main": "./dist/chatfaq-widget.umd.cjs",
     "module": "./dist/chatfaq-widget.mjs",

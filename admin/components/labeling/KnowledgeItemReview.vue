--- conflicted
+++ resolved
@@ -72,13 +72,7 @@
             reviewedKIs.value.kis.push(ki)
     }
     review.value = await itemsStore.retrieveItems($axios, "/back/api/broker/admin-review/", {message: props.message.id, limit: 0, offset: 0, ordering: undefined}, false, true) || {}
-<<<<<<< HEAD
-    ki_choices.value = await itemsStore.retrieveItems($axios, "/back/api/language-model/knowledge-items/", {
-        knowledge_base: references.knowledge_base_id
-    }, {knowledge_base__id: references.knowledge_base_id, limit: 0, offset: 0, ordering: undefined}, false)
-=======
     ki_choices.value = (await itemsStore.retrieveItems($axios, "/back/api/language-model/knowledge-items/", {knowledge_base: references.knowledge_base_id, knowledge_base__id: references.knowledge_base_id, limit: 0, offset: 0, ordering: undefined}, false)).results
->>>>>>> 9827a71b
     itemsStore.loading = false
 }
 

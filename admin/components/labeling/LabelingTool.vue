--- conflicted
+++ resolved
@@ -120,15 +120,9 @@
     loadingConversation.value = true
     conversation.value = (await $axios.get("/back/api/broker/conversations/" + itemId.value + "/")).data
     conversations = await itemsStore.retrieveItems("/back/api/broker/conversations/")
-<<<<<<< HEAD
     thereIsNext.value = (await itemsStore.getNextItem(conversations, "/back/api/broker/conversations/", itemId.value, 1)) !== undefined
     thereIsPrev.value = (await itemsStore.getNextItem(conversations, "/back/api/broker/conversations/", itemId.value, -1)) !== undefined
-    progressInfo.value = (await $axios.get("/back/api/broker/conversations/" + itemId.value + "/review_progress/")).data
-=======
-    thereIsNext.value = (await itemsStore.getNextItem(conversations, "/back/api/broker/conversations/", props.id, 1)) !== undefined
-    thereIsPrev.value = (await itemsStore.getNextItem(conversations, "/back/api/broker/conversations/", props.id, -1)) !== undefined
-    progressInfo.value = (await $axios.get("/back/api/broker/conversations/" + props.id + "/review_progress/", { headers: authHeaders() })).data
->>>>>>> f45a36c7
+    progressInfo.value = (await $axios.get("/back/api/broker/conversations/" + itemId.value + "/review_progress/", { headers: authHeaders() })).data
     loadingConversation.value = false
 }
 
@@ -136,7 +130,7 @@
 watch(() => itemsStore.savingItem, async () => {
     await initConversation()
 }, {immediate: true})
-watch(itemId, async () => {
+watch(() => props.id, async () => {
     await initConversation()
     selectFirstMessage()
 }, {immediate: true})

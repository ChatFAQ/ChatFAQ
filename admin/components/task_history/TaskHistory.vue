<template>
    <el-tabs @tab-change="itemsStore.stateToRead" v-model="itemType">
        <el-tab-pane :lazy="true" name="tasks">
            <ReadWriteView
                apiUrl="/back/api/language-model/tasks/"
                :readOnly="true"
                :readable-name='$t("asynctasks")'
                :tableProps="{
<<<<<<< HEAD
                    'status': '',
                    'task_name': $t('task_name'),
                    'date_created': $t('date_created'),
                    'duration': $t('duration'),
                    'view': $t(''),
                }"
                :sections="{
                    [$t('generalinfo')]: [
                        'status',
                        'task_name',
                        'periodic_task_name',
                        'task_args',
                        'task_kwargs',
                        'worker',
                        'worker',
						'content_type',
						'content_encoding',
						'result',
						'date_created',
						'date_done',
                        'meta',
                    ],
                    [$t('logs')]: [
                        'traceback',
                    ]
                }"
            >
                <template v-slot:duration="{row}">
                    <div>{{ calculateDuration(row) }}</div>
=======
                    'status': {'name': '', 'width': 50},
                    'task_name': {'name': $t('task_name')},
                    'date_created': {'name': $t('date_created')},
                    'duration': {'name': $t('duration')},
                }">
                <template #legend>
                    <div class="legend"><span>Status:</span>
                        <span><span class="status success"></span>{{ $t("success") }}</span>
                        <span><span class="status started"></span>{{ $t("started") }}</span>
                        <span><span class="status waiting"></span>{{ $t("waiting") }}</span>
                        <span><span class="status failure"></span>{{ $t("failure") }}</span>
                    </div>
                </template>
                <template v-slot:duration="{row}">
                    <div>{{ calculateDuration(row) }}</div>
                </template>
                <template v-slot:date_created="{row}">
                    <div>{{ formatDate(row.date_created) }}</div>
                </template>
                <template v-slot:task_name="{row}">
                    <div>{{ formatTaskName(row.task_name) }}</div>
>>>>>>> 281c92ad
                </template>
                <template v-slot:status="{row}">
                    <div width="10" class="status" :class="{[row.status.toLowerCase()]: true}">-</div>
                </template>
                <template v-slot:view="{row}">
                    <span class="command-edit" @click="stateToDetail(row.id)">{{ $t("view") }}</span>
                </template>
                <template v-slot:write-traceback="value">
                    <div class="traceback">{{ value["value"] }}</div>
                </template>
            </ReadWriteView>
            <!-- <DetailTask v-else :id="itemsStore.detail"></DetailTask> -->
        </el-tab-pane>
    </el-tabs>
</template>

<script setup>
import ReadWriteView from "~/components/generic/ReadWriteView.vue";
import {useItemsStore} from "~/store/items.js";

const password = ref(null)

const {$axios} = useNuxtApp();

const itemsStore = useItemsStore()

const itemType = ref("tasks")
await itemsStore.loadSchema($axios)


function calculateDuration({date_created, date_done}) {
    // Calculate duration in mili, secs, minutes or hours depending on the diration itself, format of imput dates are: 2023-12-11T16:08:44.661922
    if (date_done) {
        const dateCreated = new Date(date_created)
        const dateFinished = new Date(date_done)
        let diff = dateFinished - dateCreated
        if (diff < 1000) {
            return `${diff.toFixed(1)} ms`
        } else if (diff < 60000) {
            return `${(diff / 1000).toFixed(1)} s`
        } else if (diff < 3600000) {
            return `${(diff / 60000).toFixed(1)} min`
        } else {
            return `${(diff / 3600000).toFixed(1)} h`
        }
    } else {
        return null
    }
}

<<<<<<< HEAD
function stateToDetail(id) {
    itemsStore.editing = id
=======
function formatDate(date) {
    if (date) {
        const dateObj = new Date(date)
        return `${dateObj.getDate()}/${dateObj.getMonth() + 1}/${dateObj.getFullYear()} ${dateObj.getHours()}:${dateObj.getMinutes()}:${dateObj.getSeconds()}`
    } else {
        return null
    }
}

function formatTaskName(name) {
    if (!name) {
        return null
    }
    return name.split(".")[name.split(".").length - 1]
>>>>>>> 281c92ad
}
</script>
<style lang="scss" scoped>
.status {
    width: 6px;
    height: 6px;
    border-radius: 50%;
    margin: 0 auto;
    background-color: #F2C94C; // waiting

    &.success {
        background-color: #27AE60;
    }

    &.failure {
        background-color: #EB5757;
    }

    &.started {
        background-color: #2D9CDB;
    }
}

<<<<<<< HEAD
.command-edit {
    cursor: pointer;
    text-decoration: underline;
}
.traceback {
    white-space: pre-wrap;
=======
.legend {
    font-size: 12px;
    font-weight: 400;
    line-height: 18px;
    letter-spacing: 0px;
    text-align: left;
    color: $chatfaq-color-greyscale-800;
    .status {
        display: inline-block;
    }
    > span {
        margin-right: 32px;
        > span {
            margin-right: 6px;
        }
    }

>>>>>>> 281c92ad
}
</style><|MERGE_RESOLUTION|>--- conflicted
+++ resolved
@@ -6,12 +6,10 @@
                 :readOnly="true"
                 :readable-name='$t("asynctasks")'
                 :tableProps="{
-<<<<<<< HEAD
-                    'status': '',
-                    'task_name': $t('task_name'),
-                    'date_created': $t('date_created'),
-                    'duration': $t('duration'),
-                    'view': $t(''),
+                    'status': {'name': '', 'width': 50},
+                    'task_name': {'name': $t('task_name')},
+                    'date_created': {'name': $t('date_created')},
+                    'duration': {'name': $t('duration')},
                 }"
                 :sections="{
                     [$t('generalinfo')]: [
@@ -34,14 +32,6 @@
                     ]
                 }"
             >
-                <template v-slot:duration="{row}">
-                    <div>{{ calculateDuration(row) }}</div>
-=======
-                    'status': {'name': '', 'width': 50},
-                    'task_name': {'name': $t('task_name')},
-                    'date_created': {'name': $t('date_created')},
-                    'duration': {'name': $t('duration')},
-                }">
                 <template #legend>
                     <div class="legend"><span>Status:</span>
                         <span><span class="status success"></span>{{ $t("success") }}</span>
@@ -58,7 +48,6 @@
                 </template>
                 <template v-slot:task_name="{row}">
                     <div>{{ formatTaskName(row.task_name) }}</div>
->>>>>>> 281c92ad
                 </template>
                 <template v-slot:status="{row}">
                     <div width="10" class="status" :class="{[row.status.toLowerCase()]: true}">-</div>
@@ -109,10 +98,6 @@
     }
 }
 
-<<<<<<< HEAD
-function stateToDetail(id) {
-    itemsStore.editing = id
-=======
 function formatDate(date) {
     if (date) {
         const dateObj = new Date(date)
@@ -127,7 +112,10 @@
         return null
     }
     return name.split(".")[name.split(".").length - 1]
->>>>>>> 281c92ad
+}
+
+function stateToDetail(id) {
+    itemsStore.editing = id
 }
 </script>
 <style lang="scss" scoped>
@@ -151,14 +139,6 @@
     }
 }
 
-<<<<<<< HEAD
-.command-edit {
-    cursor: pointer;
-    text-decoration: underline;
-}
-.traceback {
-    white-space: pre-wrap;
-=======
 .legend {
     font-size: 12px;
     font-weight: 400;
@@ -176,6 +156,13 @@
         }
     }
 
->>>>>>> 281c92ad
+}
+
+.command-edit {
+    cursor: pointer;
+    text-decoration: underline;
+}
+.traceback {
+    white-space: pre-wrap;
 }
 </style>
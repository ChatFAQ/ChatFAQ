[tool.poetry]
name = "chatfaq-retrieval"
<<<<<<< HEAD
version = "0.1.6"
=======
version = "0.1.5"
>>>>>>> e23c274c
description = ""
authors = ["Diego Peláez Paquico <diego.pelaez@with-madrid.com>"]
readme = "README.md"
packages = [{include = "chatfaq_retrieval"}]

[tool.poetry.dependencies]
python = "^3.10"
numpy = "1.23.5"
pandas = "1.4.4"
torch = "1.13.1"
transformers = "^4.29.2"
sentence-transformers = "^2.2.2"
pyarrow = "^12.0.0"
accelerate = "^0.19.0"
bitsandbytes = "^0.39.0"
python-dotenv = "^0.21.0"


[build-system]
requires = ["poetry-core"]
build-backend = "poetry.core.masonry.api"

[[tool.poetry.source]]
name = "test"
url = "https://test.pypi.org/simple/"
secondary = true<|MERGE_RESOLUTION|>--- conflicted
+++ resolved
@@ -1,10 +1,6 @@
 [tool.poetry]
 name = "chatfaq-retrieval"
-<<<<<<< HEAD
-version = "0.1.6"
-=======
-version = "0.1.5"
->>>>>>> e23c274c
+version = "0.1.7"
 description = ""
 authors = ["Diego Peláez Paquico <diego.pelaez@with-madrid.com>"]
 readme = "README.md"

--- conflicted
+++ resolved
@@ -96,7 +96,7 @@
 
   - name: back
     image: back
-    envs: [ sentry, django ]
+    envs: [ django ]
     port: 8000
     internal_ports: [8265, 6375, 9090]
     instance_size: M
@@ -116,18 +116,13 @@
       repository: back-chatrag
       tag: "production"
     envs: [ django, ray_worker ]
-<<<<<<< HEAD
     instance_size: XXL
-    command: /.venv/bin/ray start --address=back:6375 --resources='{"tasks":100,"rags":100}' --block
-=======
-    instance_size: XL
     command: /.venv/bin/ray start --address=back:6375 --resources='{"tasks":100,"ai_components":100}' --block
->>>>>>> ae5c80f5
 
 jobs:
   - name: migrate
     when: PRE_DEPLOY
     image: back
     instance_size: XS
-    envs: [ sentry, django ]
+    envs: [ django ]
     command: modelw-docker run python manage.py migrate
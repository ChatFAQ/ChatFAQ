--- conflicted
+++ resolved
@@ -111,7 +111,6 @@
     envs: [ sdk ]
     instance_size: XS
 
-<<<<<<< HEAD
   - name: ray
     image:
       host: docker.io
@@ -121,17 +120,6 @@
     envs: [ django, ray_worker ]
     instance_size: XXL
     command: /.venv/bin/ray start --address=back:6375 --resources='{"tasks":100,"ai_components":100}' --block
-=======
-#  - name: ray
-#    image:
-#      host: docker.io
-#      registry: chatfaq
-#      repository: back-chatrag
-#      tag: "develop"
-#    envs: [ django, ray_worker ]
-#    instance_size: L
-#    command: /.venv/bin/ray start --address=back:6375 --resources='{"tasks":100,"ai_components":100}' --block
->>>>>>> 4874a776
 
 jobs:
   - name: migrate

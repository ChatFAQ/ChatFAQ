--- conflicted
+++ resolved
@@ -23,15 +23,11 @@
 openai = "^0.27.8"
 accelerate = "^0.21.0"
 unstructured = {extras = ["pdf"], version = "^0.10.12"}
-<<<<<<< HEAD
-guidance = "^0.0.64"
-=======
 pillow = "^10.1.0"
 certifi = "^2023.7.22"
 urllib3 = "^1.26.18"
 aiohttp = "^3.8.5"
 cryptography = "^41.0.4"
->>>>>>> 071eae0f
 
 [build-system]
 requires = ["poetry-core"]

--- conflicted
+++ resolved
@@ -33,15 +33,8 @@
     "gemini": GeminiChatModel,
 }
 
-<<<<<<< HEAD
-
-def load_llm(
-    llm_type: str, llm_name: str, base_url: str = None, model_max_length: int = None
-) -> LLM:
-=======
 def load_llm(llm_type: str, llm_name: str, base_url: str = None, model_max_length: int = None, api_key: str = None) -> LLM:
     
->>>>>>> ed3e5f05
     # For Together model, set the fixed TOGETHER url
     if llm_type == "together":
         base_url = "https://api.together.xyz/v1"

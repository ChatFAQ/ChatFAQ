import os
from importlib import metadata

from urllib.parse import quote as urlquote
from model_w.env_manager import EnvManager
from model_w.preset.django import ModelWDjango
from dotenv import load_dotenv

load_dotenv()

MIDDLEWARE = []
INSTALLED_APPS = []
LOGGING = {}
LOCAL_STORAGE = os.getenv("STORAGES_MODE") == "local"
REMOTE_RAY_CLUSTER = os.getenv("RAY_CLUSTER", "False") == "True"


def get_package_version() -> str:
    """
    Trying to get the current package version using the metadata module. This
    assumes that the version is indeed set in pyproject.toml and that the
    package was cleanly installed.
    """

    try:
        return metadata.version("back")
    except metadata.PackageNotFoundError:
        return "0.0.0"


class CustomPreset(ModelWDjango):
    """
    We override the default ModelWDjango preset to add some custom logic:
    This project is being deployed in 2 different cloud providers,
    each one of them defines the environment variables for the databases
    (postgreSQL and Redis) in a different way, so we need to add some logic
    to handle this.
    """
    def _redis_url(self, env: EnvManager):
        if (_redis_url := env.get("REDIS_URL", None)) is None:
            proto = env.get("REDIS_PROTO", "redis")
            user = env.get("REDIS_USER", "")
            password = env.get("REDIS_PASSWORD", "")
            host = env.get("REDIS_HOST", "localhost")
            port = int(env.get("REDIS_PORT", 6379))
            db = env.get("REDIS_DATABASE", 0)

            if password:
                password = f":{urlquote(password)}"

            _redis_url = f"{proto}://{user}{password}@{host}:{port}/{db}"

        os.environ["REDIS_URL"] = _redis_url

        return _redis_url

    def pre_database(self, env: EnvManager):
        if all([
            (user := env.get("DATABASE_USER", None)),
            (password := env.get("DATABASE_PASSWORD", None)),
            (host := env.get("DATABASE_HOST", None)),
            (db := env.get("DATABASE_NAME", None)),
        ]):
            proto = env.get("DATABASE_PROTO", "postgis" if self.enable_postgis else "postgres")
            port = int(env.get("DATABASE_PORT", 5432))
            args = env.get("DATABASE_ARGS", None)

            password = urlquote(password)
            _url = f"{proto}://{user}:{password}@{host}:{port}/{db}"
            if args:
                _url += f"?{args}"
            os.environ["DATABASE_URL"] = _url
        return super().pre_database(env)

    def pre_channels(self, env: EnvManager):
        if not (channel_layers_config := next(super().pre_channels(env))):
            return channel_layers_config

        channel_layers_config[1]["default"]["BACKEND"] = "channels_redis.pubsub.RedisPubSubChannelLayer"
        channel_layers_config[1]["default"]["CONFIG"]["capacity"] = 1500
        channel_layers_config[1]["default"]["CONFIG"]["expiry"] = 5

        yield channel_layers_config


model_w_django = CustomPreset(enable_storages=not LOCAL_STORAGE, enable_celery=True)

with EnvManager(model_w_django) as env:
    # ---
    # Apps
    # ---

    INSTALLED_APPS += [
        "daphne",
        "django.contrib.admin",
        "django.contrib.auth",
        "django.contrib.contenttypes",
        "django.contrib.sessions",
        "django.contrib.messages",
        "django.contrib.staticfiles",
        "django_extensions",
        "simple_history",
        "corsheaders",
        "django_better_admin_arrayfield",
        "rest_framework",
        "rest_framework.authtoken",
        "knox",
        "django_filters",
        "drf_spectacular",
        "drf_spectacular_sidecar",
        "back.apps.people",
        "back.apps.broker",
        "back.apps.fsm",
        "back.apps.language_model",
        "back.apps.widget",
    ]
    if not os.getenv("REDIS_URL"):
        INSTALLED_APPS += [
            "channels_postgres",
        ]
    MIDDLEWARE += [
        "corsheaders.middleware.CorsMiddleware",
        "whitenoise.middleware.WhiteNoiseMiddleware",
        "simple_history.middleware.HistoryRequestMiddleware",
    ]

    CORS_ALLOW_ALL_ORIGINS = True

    # ---
    # Plumbing
    # ---

    ROOT_URLCONF = "back.config.urls"

    WSGI_APPLICATION = "back.config.wsgi.application"
    ASGI_APPLICATION = "back.config.asgi.application"

    # ---
    # Password validation
    # https://docs.djangoproject.com/en/3.2/ref/settings/#auth-password-validators
    # ---

    AUTH_PASSWORD_VALIDATORS = [
        {
            "NAME": "django.contrib.auth.password_validation.UserAttributeSimilarityValidator",
        },
        {
            "NAME": "django.contrib.auth.password_validation.MinimumLengthValidator",
        },
        {
            "NAME": "django.contrib.auth.password_validation.CommonPasswordValidator",
        },
        {
            "NAME": "django.contrib.auth.password_validation.NumericPasswordValidator",
        },
    ]

    # ---
    # Auth
    # ---

    AUTH_USER_MODEL = "people.User"

    # ---
    # i18n
    # ---

    LANGUAGES = [
        ("en", "English"),
    ]

    # ---
    # OpenAPI Schema
    # ---
    REST_FRAMEWORK = {
        "DEFAULT_SCHEMA_CLASS": "drf_spectacular.openapi.AutoSchema",
        "DEFAULT_AUTHENTICATION_CLASSES": ("knox.auth.TokenAuthentication", "rest_framework.authentication.SessionAuthentication" ),
        'DEFAULT_PERMISSION_CLASSES': [
            'rest_framework.permissions.IsAuthenticated',
        ],
        "DEFAULT_FILTER_BACKENDS": [
            "django_filters.rest_framework.DjangoFilterBackend"
        ],
        'DEFAULT_PAGINATION_CLASS': 'rest_framework.pagination.LimitOffsetPagination',
        'PAGE_SIZE': 50
    }

    SPECTACULAR_SETTINGS = {
        "TITLE": "ChatFAQ's back-end server",
        "VERSION": get_package_version(),
        "SERVE_INCLUDE_SCHEMA": False,
        "SWAGGER_UI_DIST": "SIDECAR",  # shorthand to use the sidecar instead
        "SWAGGER_UI_FAVICON_HREF": "SIDECAR",
        "REDOC_DIST": "SIDECAR",
        'POSTPROCESSING_HOOKS': [
            'drf_spectacular.hooks.postprocess_schema_enums',
            'back.utils.spectacular_postprocessing_hooks.postprocess_schema_foreign_keys'
        ],
    }

    # ---
    # Django Channels
    # ---
    # For the moment postgres as channel layer is not supported
    """
    if not os.getenv("REDIS_URL"):
        CHANNEL_LAYERS = {
            "default": {
                "BACKEND": "back.utils.custom_channel_layer.CustomPostgresChannelLayer",
                "CONFIG": {
                    **db_config(conn_max_age=None),
                    "config": {
                        "maxsize": 0,  # unlimited pool size (but it recycles used connections of course)
                    },
                },
            },
        }
    """

    # ---
    # Logging
    # ---
    """
    SIMPLE_LOG = True
    LOGGING_CONFIG = "logging.config.dictConfig"
    LOGGING = {
        "version": 1,
        "disable_existing_loggers": False,
        "formatters": {
            "json": {"()": "back.utils.logging_formatters.DjangoJsonFormatter"}
        },
        "handlers": {
            "console": {
                "class": "logging.StreamHandler",
                "formatter": "json",
            },
        },
        "root": {
            "handlers": ["console"],
            "level": "DEBUG" if is_true(preset._debug(env)) else "INFO",
        },
    }
    """

    # ---
    # Telegram
    # ---

    TG_TOKEN = os.getenv("TG_TOKEN")
    # SPECTACULAR_SETTINGS = {
    #     "POSTPROCESSING_HOOKS": [
    #         "back.apps.broker.serializers.messages.custom_postprocessing_hook"
    #     ]
    # }

    REST_KNOX = {
        "TOKEN_TTL": None,
    }
    # Celery
    # CELERY_BROKER_URL = f"sqla+{os.getenv('DATABASE_URL')}"
    # from kombu.common import Broadcast
    # CELERY_QUEUES = (Broadcast('broadcast_tasks'),)
    # CELERY_ROUTES = {
    # }
    CELERY_WORKER_REDIRECT_STDOUTS = False
    CELERY_IMPORTS = ("back.apps.language_model.signals", )

    if LOCAL_STORAGE:
        MEDIA_URL = '/local_storage/'
        MEDIA_ROOT = os.path.join(os.path.dirname(os.path.dirname(os.path.abspath(__file__))), "local_storage")
    else:
        # --------------------------- S3 ---------------------------
        AWS_S3_OBJECT_PARAMETERS = {
            "CacheControl": "max-age=86400",
        }
        DEFAULT_FILE_STORAGE = "back.config.storage_backends.PublicS3MediaStorage"
        PRIVATE_FILE_STORAGE = "back.config.storage_backends.PrivateS3MediaStorage"
        # Link expiration time in seconds
        AWS_QUERYSTRING_EXPIRE = "3600"
        AWS_S3_SIGNATURE_VERSION = os.getenv("AWS_S3_SIGNATURE_VERSION")
        AWS_S3_REGION_NAME = os.getenv("AWS_S3_REGION_NAME")

<<<<<<< HEAD

# --------------------------- RAY ---------------------------
RAY_SERVE_PORT = os.environ.get("RAY_SERVE_PORT", 8001)
=======
    OPENAI_API_KEY = os.getenv("OPENAI_API_KEY")
    ANTHROPIC_API_KEY = os.getenv("ANTHROPIC_API_KEY")
>>>>>>> 621e4295
<|MERGE_RESOLUTION|>--- conflicted
+++ resolved
@@ -280,11 +280,9 @@
         AWS_S3_SIGNATURE_VERSION = os.getenv("AWS_S3_SIGNATURE_VERSION")
         AWS_S3_REGION_NAME = os.getenv("AWS_S3_REGION_NAME")
 
-<<<<<<< HEAD
-
-# --------------------------- RAY ---------------------------
-RAY_SERVE_PORT = os.environ.get("RAY_SERVE_PORT", 8001)
-=======
     OPENAI_API_KEY = os.getenv("OPENAI_API_KEY")
     ANTHROPIC_API_KEY = os.getenv("ANTHROPIC_API_KEY")
->>>>>>> 621e4295
+
+
+# --------------------------- RAY ---------------------------
+RAY_SERVE_PORT = os.environ.get("RAY_SERVE_PORT", 8001)
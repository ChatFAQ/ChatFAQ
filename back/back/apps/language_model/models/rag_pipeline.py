--- conflicted
+++ resolved
@@ -103,13 +103,6 @@
             transaction.on_commit(on_commit_callback)
 
     def trigger_reindex(self):
-<<<<<<< HEAD
-        launch_rag_deploy = not self.disabled # If the RAG is disabled we don't want to launch the deployment
-        with connect_to_ray_cluster():
-            task_name = f"index_task_{self.name}"
-            logger.info(f"Submitting the {task_name} task to the Ray cluster...")
-            index_task.options(name=task_name).remote(self.id, launch_rag_deploy)  # Trigger the Celery task
-=======
         index_task.delay(self.id, launch_rag_deploy=self.enabled)  # Trigger the Celery task
 
     def trigger_deploy(self):
@@ -119,7 +112,6 @@
             launch_rag_deployment_task.delay(self.id)
         else:
             logger.info(f"RAG {self.name} is not enabled or index is not up to date, skipping deploy")
->>>>>>> 0638457e
 
     def retrieve_kitems(self, query_embedding, threshold, top_k):
         """
@@ -213,18 +205,12 @@
         if rags_to_redeploy:
             def on_commit_callback():
                 logger.info('Retriever device changed, launching rag redeploys')
-<<<<<<< HEAD
                 with connect_to_ray_cluster():
                     for rag in rags_to_redeploy:
                         if not rag.disabled:
                             task_name = f"launch_rag_deployment_{rag.name}"
                             logger.info(f"Submitting the {task_name} task to the Ray cluster...")
                             launch_rag_deployment.options(name=task_name).remote(rag.id)
-=======
-                for rag in rags_to_redeploy:
-                    if rag.enabled:
-                        launch_rag_deployment_task.delay(rag.id)
->>>>>>> 0638457e
 
             # Schedule the task to run after the transaction is committed
             transaction.on_commit(on_commit_callback)
@@ -290,18 +276,12 @@
         if rags_to_redeploy:
             def on_commit_callback():
                 logger.info('LLM changed, launching rag redeploys')
-<<<<<<< HEAD
                 with connect_to_ray_cluster():
                     for rag in rags_to_redeploy:
                         if not rag.disabled:
                             task_name = f"launch_rag_deployment_{rag.name}"
                             logger.info(f"Submitting the {task_name} task to the Ray cluster...")
                             launch_rag_deployment.options(name=task_name).remote(rag.id)
-=======
-                for rag in rags_to_redeploy:
-                    if rag.enabled:
-                        launch_rag_deployment_task.delay(rag.id)
->>>>>>> 0638457e
 
             # Schedule the task to run after the transaction is committed
             transaction.on_commit(on_commit_callback)

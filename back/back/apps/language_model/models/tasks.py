from django.db import models
from ray.util.state import api as ray_api


class RayTaskState(models.Model):

    """
    This model represents the state of a parse task.
    It's intended to imitate a ray task state: https://docs.ray.io/en/latest/ray-observability/reference/doc/ray.util.state.common.TaskState.html#ray.util.state.common.TaskState
    """

    STATE_CHOICES = [
        ('NIL', 'NIL'),
        ('PENDING_ARGS_AVAIL', 'PENDING_ARGS_AVAIL'),
        ('PENDING_NODE_ASSIGNMENT', 'PENDING_NODE_ASSIGNMENT'),
        ('PENDING_OBJ_STORE_MEM_AVAIL', 'PENDING_OBJ_STORE_MEM_AVAIL'),
        ('PENDING_ARGS_FETCH', 'PENDING_ARGS_FETCH'),
        ('SUBMITTED_TO_WORKER', 'SUBMITTED_TO_WORKER'),
        ('RUNNING', 'RUNNING'),
        ('RUNNING_IN_RAY_GET', 'RUNNING_IN_RAY_GET'),
        ('RUNNING_IN_RAY_WAIT', 'RUNNING_IN_RAY_WAIT'),
        ('FINISHED', 'FINISHED'),
        ('FAILED', 'FAILED')
    ]
    STATE_CHOICES_DICT = {state[0]: state[1] for state in STATE_CHOICES}

    task_id = models.CharField(max_length=255, primary_key=True)
    attempt_number = models.IntegerField(default=1)
    name = models.CharField(max_length=255)
    state = models.CharField(max_length=255, choices=STATE_CHOICES, default='NIL')
    job_id = models.CharField(max_length=255, blank=True, null=True)
    actor_id = models.CharField(max_length=255, blank=True, null=True)
    type = models.CharField(max_length=255, default='PARSE_TASK')
    func_or_class_name = models.CharField(max_length=255)
    parent_task_id = models.CharField(max_length=255, blank=True, null=True)
    node_id = models.CharField(max_length=255, blank=True, null=True)
    worker_id = models.CharField(max_length=255, blank=True, null=True)
    worker_pid = models.IntegerField(blank=True, null=True)
    error_type = models.CharField(max_length=255, blank=True, null=True)
    language = models.CharField(max_length=255, blank=True, null=True)
    required_resources = models.JSONField(blank=True, null=True)
    runtime_env_info = models.JSONField(blank=True, null=True)
    placement_group_id = models.CharField(max_length=255, blank=True, null=True)
    events = models.JSONField(blank=True, null=True)
    profiling_data = models.JSONField(blank=True, null=True)
    creation_time_ms = models.IntegerField(blank=True, null=True)
    start_time_ms = models.IntegerField(blank=True, null=True)
    end_time_ms = models.IntegerField(blank=True, null=True)
    task_log_info = models.JSONField(blank=True, null=True)
    error_message = models.CharField(max_length=255, blank=True, null=True)
    is_debugger_paused = models.BooleanField(blank=True, null=True)

    @classmethod
    def get_all_ray_and_parse_tasks_serialized(cls):
        from back.apps.language_model.serializers.tasks import RayTaskStateSerializer

        parse_task_states = cls.objects.all()
        ray_task_states = ray_api.list_tasks()
        tasks = []
        for task in ray_task_states:
            tasks.append(ray_api.get_task(task.task_id))

        parse_task_states_data = RayTaskStateSerializer(parse_task_states, many=True).data
<<<<<<< HEAD

        ray_task_states_data = []
        for task in ray_task_states:
            ray_task_states_data.append(task.__dict__)
=======
        ray_task_states_data = [task.__dict__ for task in tasks]
>>>>>>> f311118c

        return parse_task_states_data + ray_task_states_data<|MERGE_RESOLUTION|>--- conflicted
+++ resolved
@@ -61,13 +61,9 @@
             tasks.append(ray_api.get_task(task.task_id))
 
         parse_task_states_data = RayTaskStateSerializer(parse_task_states, many=True).data
-<<<<<<< HEAD
 
         ray_task_states_data = []
         for task in ray_task_states:
             ray_task_states_data.append(task.__dict__)
-=======
-        ray_task_states_data = [task.__dict__ for task in tasks]
->>>>>>> f311118c
 
         return parse_task_states_data + ray_task_states_data
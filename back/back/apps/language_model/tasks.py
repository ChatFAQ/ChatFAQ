--- conflicted
+++ resolved
@@ -141,10 +141,7 @@
 
 
 @app.task()
-<<<<<<< HEAD
-def initiate_crawl(knowledge_base_id, url):
-=======
-def parse_url_task(dataset_id, url):
+def parse_url_task(knowledge_base_id, url):
     """
     Get the html from the url and parse it.
     Parameters
@@ -154,7 +151,6 @@
     url : str
         The url to crawl.
     """
->>>>>>> c6f42031
     from back.apps.language_model.scraping.scraping.spiders.generic import GenericSpider  # CI
     runner = CrawlerRunner(get_project_settings())
     d = runner.crawl(GenericSpider, start_urls=url, knowledge_base_id=knowledge_base_id)
@@ -176,13 +172,13 @@
         A list of KnowledgeItem objects.
     """
 
-    Datasets = apps.get_model('language_model', 'Dataset')
-    ds = Datasets.objects.get(pk=pdf_file_pk)
-    pdf_file = ds.original_pdf.read()
-    strategy = ds.strategy
-    splitter = ds.splitter
-    chunk_size = ds.chunk_size
-    chunk_overlap = ds.chunk_overlap
+    KnowledgeBase = apps.get_model('language_model', 'KnowledgeBase')
+    kb = KnowledgeBase.objects.get(pk=pdf_file_pk)
+    pdf_file = kb.original_pdf.read()
+    strategy = kb.strategy
+    splitter = kb.splitter
+    chunk_size = kb.chunk_size
+    chunk_overlap = kb.chunk_overlap
 
     pdf_file = BytesIO(pdf_file)
 
@@ -190,22 +186,20 @@
 
     k_items = parse_pdf(file=pdf_file, strategy=strategy, split_function=splitter)
 
-    Item = apps.get_model('language_model', 'Item')
+    KnowledgeItem = apps.get_model('language_model', 'KnowledgeItem')
 
     new_items = [
-            Item(
-                dataset=ds,
-                intent=k_item.title,
-                answer=k_item.content,
+            KnowledgeItem(
+                dataset=kb,
+                title=k_item.title,
+                content=k_item.content,
                 url=k_item.url,
-                context=k_item.section,
+                section=k_item.section,
                 page_number=k_item.page_number
             )
             for k_item in k_items
         ]
 
-    Item.objects.filter(dataset=pdf_file_pk).delete() # TODO: give the option to reset the dataset or not, if reset is True, pass the last date of the last item to the spider and delete them when the crawling finisges
-    Item.objects.bulk_create(new_items)   
-
-
-        +    KnowledgeItem.objects.filter(dataset=pdf_file_pk).delete() # TODO: give the option to reset the dataset or not, if reset is True, pass the last date of the last item to the spider and delete them when the crawling finisges
+    KnowledgeItem.objects.bulk_create(new_items)
+

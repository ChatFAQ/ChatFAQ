import json

import ray
from ray import serve
from ray.serve.handle import DeploymentHandle
<<<<<<< HEAD
from ray.serve.config import HTTPOptions, ProxyLocation

from starlette.responses import StreamingResponse
=======
>>>>>>> 0638457e
from starlette.requests import Request
from starlette.responses import StreamingResponse

<<<<<<< HEAD
from back.apps.language_model.models.enums import (
    DeviceChoices,
    RetrieverTypeChoices,
)
from .e5_deployment import launch_e5
from .colbert_deployment import launch_colbert
from logging import getLogger

logger = getLogger(__name__)
  
=======
>>>>>>> 0638457e

@serve.deployment(
    name="rag_orchestrator",
    ray_actor_options={
            "num_cpus": 0.2,
            "resources": {
                "rags": 1,
            }
        }
)
class RAGDeployment:

    class RetrieverHandleClient:
        """Wrapper around the retriever handle to make it compatible with the RAG interface."""
        def __init__(self, handle: DeploymentHandle):
            self.handle = handle

        async def retrieve(self, message: str, top_k: int):
            return await self.handle.remote(message, top_k)

    def __init__(self, retriever_handle: DeploymentHandle, llm_name: str, llm_type: str):

        from chat_rag import AsyncRAG
        from chat_rag.llms import (
            AsyncClaudeChatModel,
            AsyncMistralChatModel,
            AsyncOpenAIChatModel,
            AsyncVLLMModel,
        )

        LLM_CLASSES = {
            "claude": AsyncClaudeChatModel,
            "mistral": AsyncMistralChatModel,
            "openai": AsyncOpenAIChatModel,
            "vllm": AsyncVLLMModel,
            "together": AsyncOpenAIChatModel,
        }

        retriever = self.RetrieverHandleClient(retriever_handle)

        # For Together model, we need to set the base_url
        base_url = None
        if llm_type == "together":
            base_url="https://api.together.xyz/v1"

        llm_model = LLM_CLASSES[llm_type](llm_name, base_url=base_url)
        self.rag = AsyncRAG(retriever=retriever, llm_model=llm_model)

    async def gen_response(self, messages, prev_contents, prompt_structure_dict, generation_config_dict, only_context=False):
        context_sent = False
        # async for response_dict in self.rag.stream(messages, prev_contents, prompt_structure_dict, generation_config_dict, only_context=only_context):
        async for response_dict in self.rag.stream(messages, prev_contents, prompt_structure_dict, generation_config_dict):
            # Send the context only once
            if not context_sent:
                yield_dict = response_dict
                context_sent = True
            else:
                yield_dict = {"res": response_dict["res"]}
            response_str = json.dumps(yield_dict)
            yield response_str

    async def __call__(self, request: Request) -> StreamingResponse:
        data = await request.json()
        messages = data["messages"]
        prev_contents = data["prev_contents"]
        prompt_structure_dict = data["prompt_structure_dict"]
        generation_config_dict = data["generation_config_dict"]
        only_context = data.get("only_context", False)

        return StreamingResponse(
            self.gen_response(messages, prev_contents, prompt_structure_dict, generation_config_dict, only_context),
            media_type="application/json",
            status_code=200,
        )

<<<<<<< HEAD

def launch_rag(rag_deploy_name, retriever_handle, llm_name, llm_type):
=======
def launch_rag(rag_deploy_name: str, retriever_handle, llm_name: str, llm_type, num_replicas: int=2):
>>>>>>> 0638457e

    print(f'Got retriever handle: {retriever_handle}')
    print(f'Launching RAG deployment with name: {rag_deploy_name}')
    rag_handle = RAGDeployment.options(
        num_replicas=num_replicas,
    ).bind(retriever_handle, llm_name, llm_type)

    print(f'Launched RAG deployment with name: {rag_deploy_name}')
    route_prefix = f'/rag/{rag_deploy_name}'
    serve.run(rag_handle, route_prefix=route_prefix, name=rag_deploy_name)
    print(f'Launched all deployments')


@ray.remote(num_cpus=0.2, resources={"tasks": 1})
def delete_rag_deployment(rag_deploy_name):
    """
    Delete the RAG deployment Ray Serve.
    """
    if serve.status().applications:
        serve.delete(rag_deploy_name)
        try:
            app_handle = serve.get_app_handle(rag_deploy_name)
            # if it doesn't return error it means the deployment is still running
            print(f"{rag_deploy_name} could not be deleted, so it doesn't exist or it is still running.")
        except:
            print(f'{rag_deploy_name} was deleted successfully')

    # If all deployments are deleted, shutdown the serve instance
    if not serve.status().applications:
        serve.shutdown()


@ray.remote(num_cpus=0.5, resources={"tasks": 1})
def launch_rag_deployment(rag_config_id):
    """
    Launch the RAG deployment using Ray Serve.
    """
    from django.conf import settings
    from back.apps.language_model.models import RAGConfig
    from logging import getLogger

    logger2 = getLogger(__name__)


    rag_config = RAGConfig.objects.get(pk=rag_config_id)
    rag_deploy_name = rag_config.get_deploy_name()

    # delete the deployment if it already exists
    task_name = f'delete_rag_deployment_{rag_deploy_name}'
    print(f"Submitting the {task_name} task to the Ray cluster...")
    logger.info('#'*50)
    logger.warning('>'*50)
    logger2.info('*'*50)
    logger2.warning('$'*50)
    # Need to wait for the task to finish before launching the new deployment
    ray.get(delete_rag_deployment.options(name=task_name).remote(rag_deploy_name))

    if not serve.status().applications:
        http_options = HTTPOptions(host="0.0.0.0", port=settings.RAY_SERVE_PORT)  # Connect to local cluster or to local Ray driver (both by default run in the same addresses)
        proxy_location = ProxyLocation(ProxyLocation.EveryNode)

        serve.start(detached=True, http_options=http_options, proxy_location=proxy_location)

    retriever_type = rag_config.retriever_config.get_retriever_type()
    retriever_deploy_name = f'retriever_{rag_config.retriever_config.name}'

    if retriever_type == RetrieverTypeChoices.E5:
        model_name = rag_config.retriever_config.model_name
        use_cpu = rag_config.retriever_config.get_device() == DeviceChoices.CPU
        lang = rag_config.knowledge_base.get_lang().value
        retriever_handle = launch_e5(retriever_deploy_name, model_name, use_cpu, rag_config_id, lang)

    elif retriever_type == RetrieverTypeChoices.COLBERT:
        retriever_handle = launch_colbert(retriever_deploy_name, rag_config.s3_index_path)

    else:
        raise ValueError(f"Retriever type: {retriever_type.value} not supported.")

    llm_name = rag_config.llm_config.llm_name
    llm_type = rag_config.llm_config.get_llm_type().value
    launch_rag(rag_deploy_name, retriever_handle, llm_name, llm_type)<|MERGE_RESOLUTION|>--- conflicted
+++ resolved
@@ -3,16 +3,11 @@
 import ray
 from ray import serve
 from ray.serve.handle import DeploymentHandle
-<<<<<<< HEAD
 from ray.serve.config import HTTPOptions, ProxyLocation
 
 from starlette.responses import StreamingResponse
-=======
->>>>>>> 0638457e
 from starlette.requests import Request
-from starlette.responses import StreamingResponse
 
-<<<<<<< HEAD
 from back.apps.language_model.models.enums import (
     DeviceChoices,
     RetrieverTypeChoices,
@@ -23,8 +18,6 @@
 
 logger = getLogger(__name__)
   
-=======
->>>>>>> 0638457e
 
 @serve.deployment(
     name="rag_orchestrator",
@@ -100,12 +93,8 @@
             status_code=200,
         )
 
-<<<<<<< HEAD
 
 def launch_rag(rag_deploy_name, retriever_handle, llm_name, llm_type):
-=======
-def launch_rag(rag_deploy_name: str, retriever_handle, llm_name: str, llm_type, num_replicas: int=2):
->>>>>>> 0638457e
 
     print(f'Got retriever handle: {retriever_handle}')
     print(f'Launching RAG deployment with name: {rag_deploy_name}')

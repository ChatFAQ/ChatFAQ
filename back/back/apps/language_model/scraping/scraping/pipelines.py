# -*- coding: utf-8 -*-
from back.apps.language_model.models import KnowledgeBase, KnowledgeItem
from channels.db import database_sync_to_async
# Define your item pipelines here
#
# Don't forget to add your pipeline to the ITEM_PIPELINES setting
# See: https://docs.scrapy.org/en/latest/topics/item-pipeline.html


class GenericPipeline(object):
    kb = None

    async def process_item(self, item, spider):
        if not self.kb:
            self.kb = await database_sync_to_async(KnowledgeBase.objects.get)(id=spider.knowledge_base_id)

<<<<<<< HEAD
        _item = await database_sync_to_async(KnowledgeItem.objects.create)(
            knowledge_base=self.kb,
            answer=item['text'],
=======
        _item = await sync_to_async(Item.objects.create)(
            dataset=self.ds,
            answer=item['content'],
            intent=item['title'],
            #context=item['section'],
>>>>>>> c6f42031
            url=item['url'],
        )
        await database_sync_to_async(_item.save)()

        return item<|MERGE_RESOLUTION|>--- conflicted
+++ resolved
@@ -14,17 +14,11 @@
         if not self.kb:
             self.kb = await database_sync_to_async(KnowledgeBase.objects.get)(id=spider.knowledge_base_id)
 
-<<<<<<< HEAD
         _item = await database_sync_to_async(KnowledgeItem.objects.create)(
             knowledge_base=self.kb,
-            answer=item['text'],
-=======
-        _item = await sync_to_async(Item.objects.create)(
-            dataset=self.ds,
-            answer=item['content'],
-            intent=item['title'],
+            title=item['title'],
+            content=item['content'],
             #context=item['section'],
->>>>>>> c6f42031
             url=item['url'],
         )
         await database_sync_to_async(_item.save)()

# -*- coding: utf-8 -*-
<<<<<<< HEAD
from back.apps.language_model.models import Dataset, Item
=======
from back.apps.language_model.models.data import KnowledgeBase, KnowledgeItem
>>>>>>> a20e1fa5
from channels.db import database_sync_to_async
# Define your item pipelines here
#
# Don't forget to add your pipeline to the ITEM_PIPELINES setting
# See: https://docs.scrapy.org/en/latest/topics/item-pipeline.html


class GenericPipeline(object):
    kb = None

    async def process_item(self, item, spider):
<<<<<<< HEAD
        if not self.ds:
            self.ds = await database_sync_to_async(Dataset.objects.get)(id=spider.dataset_id)

        _item = await database_sync_to_async(Item.objects.create)(
            dataset=self.ds,
            answer=item['content'],
            intent=item['title'],
=======
        if not self.kb:
            self.kb = await database_sync_to_async(KnowledgeBase.objects.get)(id=spider.knowledge_base_id)

        _item = await database_sync_to_async(KnowledgeItem.objects.create)(
            knowledge_base=self.kb,
            title=item['title'],
            content=item['content'],
>>>>>>> a20e1fa5
            #context=item['section'],
            url=item['url'],
        )
        await database_sync_to_async(_item.save)()

        return item<|MERGE_RESOLUTION|>--- conflicted
+++ resolved
@@ -1,9 +1,5 @@
 # -*- coding: utf-8 -*-
-<<<<<<< HEAD
-from back.apps.language_model.models import Dataset, Item
-=======
 from back.apps.language_model.models.data import KnowledgeBase, KnowledgeItem
->>>>>>> a20e1fa5
 from channels.db import database_sync_to_async
 # Define your item pipelines here
 #
@@ -15,15 +11,6 @@
     kb = None
 
     async def process_item(self, item, spider):
-<<<<<<< HEAD
-        if not self.ds:
-            self.ds = await database_sync_to_async(Dataset.objects.get)(id=spider.dataset_id)
-
-        _item = await database_sync_to_async(Item.objects.create)(
-            dataset=self.ds,
-            answer=item['content'],
-            intent=item['title'],
-=======
         if not self.kb:
             self.kb = await database_sync_to_async(KnowledgeBase.objects.get)(id=spider.knowledge_base_id)
 
@@ -31,7 +18,6 @@
             knowledge_base=self.kb,
             title=item['title'],
             content=item['content'],
->>>>>>> a20e1fa5
             #context=item['section'],
             url=item['url'],
         )

import asyncio
from logging import getLogger
from typing import List, NamedTuple, Text, Union

from back.apps.broker.consumers.message_types import RPCNodeType
from back.apps.broker.models import ConsumerRoundRobinQueue

from channels.db import database_sync_to_async
from channels.layers import get_channel_layer

from back.apps.broker.models.message import Message
from back.common.abs.bot_consumers import BotConsumer
from back.utils import WSStatusCodes

logger = getLogger(__name__)


class State(NamedTuple):
    """
    Attributes
    ----------
    name: str
        A human readable name for describing the state
    events: List of str
        A list of strings which are the function's names needed to be executed right after we enter the state
    initial: bool
        It defines the initial state, there should only be 1
    """

    name: Text
    events: List[Text] = []
    initial: bool = False


class Transition(NamedTuple):
    """
    Attributes
    ----------
    source: str
        'from' state
        If source = None then it describes a state that can be accessed from any other state,
        referred as an 'ubiquitous state'.
    dest: str
        'to' state
    conditions: List of str
        A list of strings which are the function's names needed to be executed to determine if we can enter the 'dest'
        state
    unless: List of str
        The same as conditions but considering the function with a 'not' operator in front of it
    """

    dest: Text
    source: Text = None
    conditions: List[Text] = []
    unless: List[Text] = []


class FSM:
    """
    FSM as in "Finite-State Machine".
    Bots are represented as an FSM: states are the various states of the bot.
    """

    channel_layer = get_channel_layer()

    def __init__(
        self,
        ctx: BotConsumer,
        states: List[State],
        transitions: List[Transition],
        current_state: State = None,
    ):
        """
        Parameters
        ----------
        ctx
            The connection context, usually useful to get the MML which triggered the state
        states
            They usually send messages to the user.
        transitions
            Contain the handlers and information that determines state changes.
        current_state
            It will usually be None when a new conversation a thus a new FSM starts. If the FSM come from a CachedFSM
            then it is when current_state is set to the cached current_state
        """
        self.ctx = ctx
        self.states = states
        self.transitions = transitions
        self.rpc_result_future: Union[asyncio.Future, None] = None

        self.current_state = current_state
        if not current_state:
            self.current_state = self.get_initial_state()

    async def start(self):
        await self.run_current_state_events()
        logger.debug(f"FSM start --> {self.current_state}")
        await self.save_cache()

    async def next_state(self):
        """
        It will cycle to the next state based on which transition returns a higher probability, once the next state
        is reached it makes sure everything is saved and cached into the DB to keep the system stateful
        """
        transitions = self.get_current_state_transitions()
        best_score = 0
        best_transition = None
        transition_data = {}
        for t in transitions:
            score, _data = await self.check_transition_condition(t)
            if score > best_score:
                best_transition = t
                best_score = score
                transition_data = _data
        if best_transition:
            logger.debug(f"FSM from ---> {self.current_state}")
            self.current_state = self.get_state_by_name(best_transition.dest)
            logger.debug(f"FSM to -----> {self.current_state}")
            await self.run_current_state_events(transition_data)
        await self.save_cache()

    async def run_current_state_events(self, transition_data=None):
        """
        It will call the RPC server, the procedure name is the event name declared in the fsm definition for the
        current state
        Parameters
        ----------
        transition_data: dict
            data coming from the result of the execution of the conditions. It might be useful for the state event, so
            we pass it along.
        """
        if transition_data is None:
            transition_data = {}

        for event_name in self.current_state.events:
            group_name = await database_sync_to_async(ConsumerRoundRobinQueue.get_next_consumer_group_name)(self.ctx.fsm_def.pk)

            data = {
                "type": "rpc_call",
                "status": WSStatusCodes.ok.value,
                "payload": {
                    "name": event_name,
                    "ctx": {
                        "transition_data": transition_data,
                        **(await self.ctx.serialize()),
                    },
                },
            }
            try:
                await self.channel_layer.group_send(group_name, data)
            except Exception as e:
                logger.error(f"Error while sending to RPC group {group_name}: {data}")
                raise e

<<<<<<< HEAD
            logger.debug(f"Waiting for RCP call {event_name} (action)...")
            last = False
            while not last:
                stack, stack_id, last = (await self.rpc_result_future)()
                await self.ctx.send_response(await self.save_bot_mml(stack, stack_id, last))
            logger.debug(f"...Receive RCP call {event_name} (action)")
=======
    async def manage_rpc_response(self, data):
        """
        It will be called by the RPC Consumer when it receives a response from the RPC worker
        """
        if data["node_type"] == RPCNodeType.action.value:
            mml = await database_sync_to_async(Message.objects.get)(pk=data["mml_id"])
            await self.ctx.send_response(mml)
        else:
            self.rpc_result_future.set_result(data)
>>>>>>> a20e1fa5

    def get_initial_state(self):
        for state in self.states:
            if state.initial:
                return state
        raise Exception("There must be an initial state")

    def get_state_by_name(self, name):
        for state in self.states:
            if state.name == name:
                return state

    def get_current_state_transitions(self):
        return filter(
            lambda t: t.source == self.current_state.name or t.source is None,
            self.transitions,
        )

    async def check_transition_condition(self, transition):
        """
        For a transition it will compute its score based on all its conditions
        """
        max_score = 0 if transition.conditions else 1
        data = {}
        for condition_name in transition.conditions:
            score, _data = await self.run_condition(condition_name)
            if score > max_score:
                max_score = score
                data = _data

        un_max_score = 0
        for condition_name in transition.unless:
            score, _ = await self.run_condition(condition_name)
            if score > un_max_score:
                un_max_score = score

        return max_score - un_max_score, data

    async def run_condition(self, condition_name):
        """
        It will call the RPC server, 'condition_name' is the procedure the remote server should run
        Then it will wait util the response is back into the database
        Parameters
        ----------
        condition_name: str
            Name of the remote procedure to call

        Returns
        -------
        tuple[float, dict]
            The first float indicates the score, the returning dictionary is the result of the RPC

        """
        group_name = await database_sync_to_async(ConsumerRoundRobinQueue.get_next_consumer_group_name)(self.ctx.fsm_def.pk)

        data = {
            "type": "rpc_call",
            "status": WSStatusCodes.ok.value,
            "payload": {"name": condition_name, "ctx": await self.ctx.serialize()},
        }
        await self.channel_layer.group_send(group_name, data)
        self.rpc_result_future = asyncio.get_event_loop().create_future()
        logger.debug(f"Waiting for RCP call {condition_name} (condition)...")
        payload = await self.rpc_result_future
        logger.debug(f"...Receive RCP call {condition_name} (condition)")
        return payload["stack"]["score"], payload["stack"]["data"]

    async def save_cache(self):
        from back.apps.fsm.models import CachedFSM  # TODO: Resolve CI

<<<<<<< HEAD
        await database_sync_to_async(CachedFSM.update_or_create)(self)

    async def save_bot_mml(self, stack, stack_id, last):
        from back.apps.broker.serializers.messages import MessageSerializer  # TODO: CI

        data = {
            "sender": {
                "type": AgentType.bot.value,
            },
            "confidence": 1,
            "stack": stack,
            "stack_id": stack_id,
            "last": last,
            "conversation": self.ctx.conversation.pk,
            "send_time": int(time.time() * 1000),
        }
        if self.ctx.user_id is not None:
            data["receiver"] = {"type": AgentType.human.value, "id": self.ctx.user_id}
        serializer = MessageSerializer(data=data)

        await database_sync_to_async(serializer.is_valid)()
        if serializer.errors:
            logger.error(serializer.errors)
        return await database_sync_to_async(serializer.save)()
=======
        await database_sync_to_async(CachedFSM.update_or_create)(self)
>>>>>>> a20e1fa5
<|MERGE_RESOLUTION|>--- conflicted
+++ resolved
@@ -152,14 +152,6 @@
                 logger.error(f"Error while sending to RPC group {group_name}: {data}")
                 raise e
 
-<<<<<<< HEAD
-            logger.debug(f"Waiting for RCP call {event_name} (action)...")
-            last = False
-            while not last:
-                stack, stack_id, last = (await self.rpc_result_future)()
-                await self.ctx.send_response(await self.save_bot_mml(stack, stack_id, last))
-            logger.debug(f"...Receive RCP call {event_name} (action)")
-=======
     async def manage_rpc_response(self, data):
         """
         It will be called by the RPC Consumer when it receives a response from the RPC worker
@@ -169,7 +161,6 @@
             await self.ctx.send_response(mml)
         else:
             self.rpc_result_future.set_result(data)
->>>>>>> a20e1fa5
 
     def get_initial_state(self):
         for state in self.states:
@@ -240,31 +231,4 @@
     async def save_cache(self):
         from back.apps.fsm.models import CachedFSM  # TODO: Resolve CI
 
-<<<<<<< HEAD
-        await database_sync_to_async(CachedFSM.update_or_create)(self)
-
-    async def save_bot_mml(self, stack, stack_id, last):
-        from back.apps.broker.serializers.messages import MessageSerializer  # TODO: CI
-
-        data = {
-            "sender": {
-                "type": AgentType.bot.value,
-            },
-            "confidence": 1,
-            "stack": stack,
-            "stack_id": stack_id,
-            "last": last,
-            "conversation": self.ctx.conversation.pk,
-            "send_time": int(time.time() * 1000),
-        }
-        if self.ctx.user_id is not None:
-            data["receiver"] = {"type": AgentType.human.value, "id": self.ctx.user_id}
-        serializer = MessageSerializer(data=data)
-
-        await database_sync_to_async(serializer.is_valid)()
-        if serializer.errors:
-            logger.error(serializer.errors)
-        return await database_sync_to_async(serializer.save)()
-=======
-        await database_sync_to_async(CachedFSM.update_or_create)(self)
->>>>>>> a20e1fa5
+        await database_sync_to_async(CachedFSM.update_or_create)(self)
--- conflicted
+++ resolved
@@ -33,13 +33,8 @@
 django-filter = "^23.2"
 django-storages = "*"
 sqlalchemy = "^2.0.16"
-<<<<<<< HEAD
 chat_rag = {version = "0.1.28", source = "test"}
-gevent = "^22.10.2"
-=======
-chat_rag = {version = "0.1.27", source = "test"}
 gevent = "23.9.0"
->>>>>>> 071eae0f
 torch = [
     { version = "^2.0.1", source = "torch" },
 ]
@@ -51,11 +46,8 @@
 undetected-playwright = "^0.1.0"
 django-simple-history = "~3.3.0"
 crochet = "^2.1.1"
-<<<<<<< HEAD
+twisted = "^23.10.0rc1"
 guidance = "^0.0.64"
-=======
-twisted = "^23.10.0rc1"
->>>>>>> 071eae0f
 
 [tool.poetry.group.dev.dependencies]
 black = "*"

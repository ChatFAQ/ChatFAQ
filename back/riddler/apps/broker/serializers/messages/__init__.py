--- conflicted
+++ resolved
@@ -1,13 +1,4 @@
-<<<<<<< HEAD
-from drf_spectacular.utils import extend_schema_serializer, OpenApiExample
-
 from riddler.apps.broker.models.message import StackPayloadType, AgentType
-=======
-from drf_spectacular.utils import extend_schema_serializer, extend_schema_field, PolymorphicProxySerializer
-from lxml.etree import XMLSyntaxError
-
-from riddler.apps.broker.models.message import StackPayloadType, AgentType, Satisfaction
->>>>>>> 86cc03be
 
 from rest_framework import serializers
 from rest_framework.exceptions import ValidationError
@@ -25,10 +16,6 @@
     from riddler.apps.broker.models.message import Message
 
 logger = getLogger(__name__)
-
-
-def custom_postprocessing_hook(result, generator, request, public):
-    return result
 
 
 class BotMessageSerializer(serializers.Serializer):
@@ -97,11 +84,15 @@
     meta = serializers.JSONField(required=False)
 
 
-# ----------- Payload's types -----------
+class Payload(serializers.Field):
+    def to_representation(self, obj):
+        return obj
+
+    def to_internal_value(self, data):
+        return data
 
 class TextPayload(serializers.Serializer):
     payload = serializers.CharField()
-
 
 class HTMLPayload(serializers.Serializer):
     @staticmethod
@@ -113,64 +104,25 @@
 
     payload = serializers.CharField(validators=[html_syntax_validator])
 
+class ImagePayload(serializers.Serializer):
+    payload = serializers.URLField()
 
 class ImagePayload(serializers.Serializer):
     payload = serializers.URLField()
 
-
 class SatisfactionPayload(serializers.Serializer):
-    payload = serializers.ChoiceField(
-        required=False, choices=[n.value for n in Satisfaction], allow_null=True
-    )
-
+    payload = Payload()
 
 class QuickRepliesPayload(serializers.Serializer):
-    payload = QuickReplySerializer(required=False, many=True)
+    payload = Payload()
 
-
-# ----------- --------------- -----------
-
-@extend_schema_field(
-    PolymorphicProxySerializer(
-        component_name="Payload",
-        resource_type_field_name="payload",
-        serializers={
-            "TextPayload": TextPayload,
-            "HTMLPayload": HTMLPayload,
-            "ImagePayload": ImagePayload,
-            "SatisfactionPayload": SatisfactionPayload,
-            "QuickRepliesPayload": QuickRepliesPayload,
-        }
-    )
-)
-class Payload(serializers.Field):
-    def to_representation(self, obj):
-        return obj
-
-    def to_internal_value(self, data):
-        return data
-
-
-
-@extend_schema_serializer(
-    examples = [
-         OpenApiExample(
-            'Valid example 1',
-            summary='short summary',
-            description='longer description',
-            value={
-                'meta': {'top10': True},
-            },
-        ),
-    ]
-)
 class MessageStackSerializer(serializers.Serializer):
     # TODO: Implement the corresponding validations over the 'payload' depending on the 'type'
 
     type = serializers.ChoiceField(
         choices=[n.value for n in StackPayloadType]
     )
-    payload = Payload()
+    payload = Payload(required=False, allow_null=True)
     id = serializers.CharField(required=False, max_length=255)
     meta = serializers.JSONField(required=False)
 
@@ -190,6 +142,32 @@
         s.is_valid(raise_exception=True)
         data["payload"] = s.validated_data["payload"]
         return data
+
+    """
+    satisfaction = serializers.ChoiceField(
+        required=False, choices=[n.value for n in Satisfaction], allow_null=True
+    )
+    text = serializers.CharField(required=False)
+    html = serializers.CharField(required=False)
+    image = serializers.CharField(required=False)
+    response_id = serializers.CharField(required=False)
+    satisfaction = serializers.ChoiceField(
+        required=False, choices=[n.value for n in Satisfaction], allow_null=True
+    )
+    meta = serializers.JSONField(required=False)
+    quick_replies = QuickReplySerializer(required=False, many=True)
+    """
+
+    """
+    class Meta:
+        validators = [
+            AtLeastNOf(
+                fields=["text", "html", "image", "satisfaction", "quick_replies"],
+                number=1,
+            ),
+            PresentTogether(fields=["response_id", "text"]),
+        ]
+    """
 
 
 class MessageSerializer(serializers.ModelSerializer):
